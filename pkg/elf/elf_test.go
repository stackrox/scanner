package elf

import (
	"fmt"
<<<<<<< HEAD
=======
	"io"
>>>>>>> a2e8bd81
	"os"
	"testing"

	"github.com/stackrox/rox/pkg/utils"
	"github.com/stackrox/scanner/pkg/ioutils"
	"github.com/stretchr/testify/assert"
	"github.com/stretchr/testify/require"
)

func TestIsELFExecutable(t *testing.T) {
	testCases := []struct {
		path  string
		isELF bool
	}{
		{
			path:  "testdata/elf_exec",
			isELF: true,
		},
		{
			path:  "testdata/macho_exec",
			isELF: false,
		},
		{
			path:  "testdata/README.md",
			isELF: false,
		},
	}
	for _, c := range testCases {
		t.Run(c.path, func(t *testing.T) {
			elfFile, err := os.Open(c.path)
			require.NoError(t, err)
			metadata, err := GetExecutableMetadata(elfFile)
			assert.NoError(t, err)
			if c.isELF {
				assert.NotNil(t, metadata)
			} else {
				assert.Nil(t, metadata)
			}
		})
	}
}

func TestGetImportedLibraries(t *testing.T) {
	elfFile := "testdata/elf_exec"
	stat, err := os.Stat(elfFile)
	require.NoError(t, err)
	fileSize := stat.Size()

<<<<<<< HEAD
	bufSizes := []int64{10, 63, 64, 1024, fileSize + 128, fileSize - 1, fileSize - 64, fileSize, 1024, 64, 1}
=======
	// Emulate analyzing files with different initial buffer capacity.
	bufSizes := []int64{63, 64, fileSize - 1, fileSize - 64, fileSize, 64, 1}
>>>>>>> a2e8bd81
	var buf []byte
	var lzReader ioutils.LazyReaderAtWithDiskBackedBuffer
	defer func() {
		if lzReader != nil {
<<<<<<< HEAD
			lzReader.Close()
		}
	}()
	for _, bufSize := range bufSizes {
		file, err := os.Open("testdata/elf_exec")
		defer utils.IgnoreError(file.Close)
		fmt.Printf("Testing with max buffer size: %d\n", bufSize)
		if lzReader != nil {
			buf = lzReader.StealBuffer()
=======
			_ = lzReader.Close()
		}
	}()
	file, err := os.Open("testdata/elf_exec")
	assert.NoError(t, err)
	defer utils.IgnoreError(file.Close)
	for _, bufSize := range bufSizes {
		_, err := file.Seek(0, io.SeekStart)
		assert.NoError(t, err)
		fmt.Printf("Testing with max buffer size: %d\n", bufSize)
		if lzReader != nil {
			buf = lzReader.StealBuffer()
			_ = lzReader.Close()
>>>>>>> a2e8bd81
		}
		lzReader = ioutils.NewLazyReaderAtWithDiskBackedBuffer(file, fileSize, buf, bufSize)
		assert.NoError(t, err)
		elfMetadata, err := GetExecutableMetadata(lzReader)
		assert.NoError(t, err)
		assert.Equal(t, 1, len(elfMetadata.ImportedLibraries))
		assert.Zero(t, len(elfMetadata.Sonames))
<<<<<<< HEAD
		file.Close()
=======
>>>>>>> a2e8bd81
	}
}<|MERGE_RESOLUTION|>--- conflicted
+++ resolved
@@ -2,10 +2,7 @@
 
 import (
 	"fmt"
-<<<<<<< HEAD
-=======
 	"io"
->>>>>>> a2e8bd81
 	"os"
 	"testing"
 
@@ -54,27 +51,12 @@
 	require.NoError(t, err)
 	fileSize := stat.Size()
 
-<<<<<<< HEAD
-	bufSizes := []int64{10, 63, 64, 1024, fileSize + 128, fileSize - 1, fileSize - 64, fileSize, 1024, 64, 1}
-=======
 	// Emulate analyzing files with different initial buffer capacity.
 	bufSizes := []int64{63, 64, fileSize - 1, fileSize - 64, fileSize, 64, 1}
->>>>>>> a2e8bd81
 	var buf []byte
 	var lzReader ioutils.LazyReaderAtWithDiskBackedBuffer
 	defer func() {
 		if lzReader != nil {
-<<<<<<< HEAD
-			lzReader.Close()
-		}
-	}()
-	for _, bufSize := range bufSizes {
-		file, err := os.Open("testdata/elf_exec")
-		defer utils.IgnoreError(file.Close)
-		fmt.Printf("Testing with max buffer size: %d\n", bufSize)
-		if lzReader != nil {
-			buf = lzReader.StealBuffer()
-=======
 			_ = lzReader.Close()
 		}
 	}()
@@ -88,7 +70,6 @@
 		if lzReader != nil {
 			buf = lzReader.StealBuffer()
 			_ = lzReader.Close()
->>>>>>> a2e8bd81
 		}
 		lzReader = ioutils.NewLazyReaderAtWithDiskBackedBuffer(file, fileSize, buf, bufSize)
 		assert.NoError(t, err)
@@ -96,9 +77,5 @@
 		assert.NoError(t, err)
 		assert.Equal(t, 1, len(elfMetadata.ImportedLibraries))
 		assert.Zero(t, len(elfMetadata.Sonames))
-<<<<<<< HEAD
-		file.Close()
-=======
->>>>>>> a2e8bd81
 	}
 }