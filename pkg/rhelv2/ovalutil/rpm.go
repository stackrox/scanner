--- conflicted
+++ resolved
@@ -138,16 +138,11 @@
 				}
 			}
 
-<<<<<<< HEAD
-			if resolution, ok := componentResolutions[object.Name]; ok {
-				pkg.ResolutionState = resolution
-=======
 			if val, ok := pkgResolutions[packageKey{
 				module: pkg.Module,
 				name:   pkg.Name,
 			}]; ok {
 				pkg.ResolutionState = val
->>>>>>> 24c03d60
 			}
 
 			if pkg.FixedInVersion == "" {
