package nvdloader

import "github.com/facebookincubator/nvdtools/cvefeed/nvd/schema"

var manuallyEnrichedVulns = map[string]*schema.NVDCVEFeedJSON10DefCVEItem{
	"CVE-2021-44228": {
		CVE: &schema.CVEJSON40{
			CVEDataMeta: &schema.CVEJSON40CVEDataMeta{
				ID: "CVE-2021-44228",
			},
			DataFormat:  "MITRE",
			DataType:    "CVE",
			DataVersion: "4.0",
			Description: &schema.CVEJSON40Description{
				DescriptionData: []*schema.CVEJSON40LangString{
					{
						Lang:  "en",
						Value: `In Apache Log4j2 versions up to and including 2.14.1 (excluding security release 2.12.2), the JNDI features used in configurations, log messages, and parameters do not protect against attacker-controlled LDAP and other JNDI related endpoints. An attacker who can control log messages or log message parameters can execute arbitrary code loaded from LDAP servers when message lookup substitution is enabled.`,
					},
				},
			},
			References: &schema.CVEJSON40References{
				ReferenceData: []*schema.CVEJSON40Reference{
					{
						Name: "https://logging.apache.org/log4j/2.x/security.html",
					},
				},
			},
		},
		Configurations: &schema.NVDCVEFeedJSON10DefConfigurations{
			CVEDataVersion: "4.0",
			Nodes: []*schema.NVDCVEFeedJSON10DefNode{
				{
					CPEMatch: []*schema.NVDCVEFeedJSON10DefCPEMatch{
						{
							Cpe23Uri:              "cpe:2.3:a:apache:log4j:*:*:*:*:*:*:*:*",
							VersionEndExcluding:   "2.15.0",
							VersionStartIncluding: "2.13.0",
						},
						{
							Cpe23Uri:              "cpe:2.3:a:apache:log4j:*:*:*:*:*:*:*:*",
							VersionEndExcluding:   "2.12.2",
							VersionStartIncluding: "2.4.0",
						},
						{
							Cpe23Uri:              "cpe:2.3:a:apache:log4j:*:*:*:*:*:*:*:*",
							VersionEndExcluding:   "2.3.1",
							VersionStartIncluding: "2.0.0", // Red Hat says 2.0.0, and I trust them more.
						},
					},
					Operator: "OR",
				},
			},
		},
		Impact: &schema.NVDCVEFeedJSON10DefImpact{
			BaseMetricV3: &schema.NVDCVEFeedJSON10DefImpactBaseMetricV3{
				CVSSV3: &schema.CVSSV30{
					AttackComplexity:      "LOW",
					AttackVector:          "NETWORK",
					AvailabilityImpact:    "HIGH",
					BaseScore:             10.0,
					ConfidentialityImpact: "HIGH",
					IntegrityImpact:       "HIGH",
					PrivilegesRequired:    "NONE",
					Scope:                 "CHANGED",
					UserInteraction:       "NONE",
					VectorString:          "CVSS:3.1/AV:N/AC:L/PR:N/UI:N/S:C/C:H/I:H/A:H",
					Version:               "3.1",
				},
				ExploitabilityScore: 3.9,
				ImpactScore:         6.0,
			},
		},
		LastModifiedDate: "2021-12-26T00:00Z",
		PublishedDate:    "2021-12-10T00:00Z",
	},
	"CVE-2021-45046": {
		CVE: &schema.CVEJSON40{
			CVEDataMeta: &schema.CVEJSON40CVEDataMeta{
				ID: "CVE-2021-45046",
			},
			DataFormat:  "MITRE",
			DataType:    "CVE",
			DataVersion: "4.0",
			Description: &schema.CVEJSON40Description{
				DescriptionData: []*schema.CVEJSON40LangString{
					{
						Lang:  "en",
						Value: `It was found that the fix to address CVE-2021-44228 in Apache Log4j 2.15.0 was incomplete in certain non-default configurations. When the logging configuration uses a non-default Pattern Layout with a Context Lookup (for example, $${ctx:loginId}), attackers with control over Thread Context Map (MDC) input data can craft malicious input data using a JNDI Lookup pattern, resulting in an information leak and remote code execution in some environments and local code execution in all environments; remote code execution has been demonstrated on macOS but no other tested environments.`,
					},
				},
			},
			References: &schema.CVEJSON40References{
				ReferenceData: []*schema.CVEJSON40Reference{
					{
						Name: "https://logging.apache.org/log4j/2.x/security.html",
					},
				},
			},
		},
		Configurations: &schema.NVDCVEFeedJSON10DefConfigurations{
			CVEDataVersion: "4.0",
			Nodes: []*schema.NVDCVEFeedJSON10DefNode{
				{
					CPEMatch: []*schema.NVDCVEFeedJSON10DefCPEMatch{
						{
							Cpe23Uri:              "cpe:2.3:a:apache:log4j:*:*:*:*:*:*:*:*",
							VersionEndExcluding:   "2.16.0",
							VersionStartIncluding: "2.13.0",
						},
						{
							Cpe23Uri:              "cpe:2.3:a:apache:log4j:*:*:*:*:*:*:*:*",
							VersionEndExcluding:   "2.12.2",
							VersionStartIncluding: "2.4.0",
						},
						{
							Cpe23Uri:              "cpe:2.3:a:apache:log4j:*:*:*:*:*:*:*:*",
							VersionEndExcluding:   "2.3.1",
							VersionStartIncluding: "2.0.0", // Red Hat says 2.0.0, and I trust them more.
						},
					},
					Operator: "OR",
				},
			},
		},
		Impact: &schema.NVDCVEFeedJSON10DefImpact{
			BaseMetricV3: &schema.NVDCVEFeedJSON10DefImpactBaseMetricV3{
				CVSSV3: &schema.CVSSV30{
					AttackComplexity:      "HIGH",
					AttackVector:          "NETWORK",
					AvailabilityImpact:    "HIGH",
					BaseScore:             9.0,
					ConfidentialityImpact: "HIGH",
					IntegrityImpact:       "HIGH",
					PrivilegesRequired:    "NONE",
					Scope:                 "CHANGED",
					UserInteraction:       "NONE",
					VectorString:          "CVSS:3.1/AV:N/AC:H/PR:N/UI:N/S:C/C:H/I:H/A:H",
					Version:               "3.1",
				},
				ExploitabilityScore: 2.2,
				ImpactScore:         6.0,
			},
		},
		LastModifiedDate: "2021-12-26T00:00Z",
		PublishedDate:    "2021-12-13T00:00Z",
	},
	"CVE-2021-45105": {
		CVE: &schema.CVEJSON40{
			CVEDataMeta: &schema.CVEJSON40CVEDataMeta{
				ID: "CVE-2021-45105",
			},
			DataFormat:  "MITRE",
			DataType:    "CVE",
			DataVersion: "4.0",
			Description: &schema.CVEJSON40Description{
				DescriptionData: []*schema.CVEJSON40LangString{
					{
						Lang:  "en",
						Value: `Apache Log4j2 versions 2.0-alpha1 through 2.16.0 did not protect from uncontrolled recursion from self-referential lookups. When the logging configuration uses a non-default Pattern Layout with a Context Lookup (for example, $${ctx:loginId}), attackers with control over Thread Context Map (MDC) input data can craft malicious input data that contains a recursive lookup, resulting in a StackOverflowError that will terminate the process. This is also known as a DOS (Denial of Service) attack.`,
					},
				},
			},
			References: &schema.CVEJSON40References{
				ReferenceData: []*schema.CVEJSON40Reference{
					{
						Name: "https://logging.apache.org/log4j/2.x/security.html",
					},
				},
			},
		},
		Configurations: &schema.NVDCVEFeedJSON10DefConfigurations{
			CVEDataVersion: "4.0",
			Nodes: []*schema.NVDCVEFeedJSON10DefNode{
				{
					CPEMatch: []*schema.NVDCVEFeedJSON10DefCPEMatch{
						{
							Cpe23Uri:              "cpe:2.3:a:apache:log4j:*:*:*:*:*:*:*:*",
							VersionEndExcluding:   "2.17.0",
							VersionStartIncluding: "2.13.0",
						},
						{
							Cpe23Uri:              "cpe:2.3:a:apache:log4j:*:*:*:*:*:*:*:*",
							VersionEndExcluding:   "2.12.3",
							VersionStartIncluding: "2.4.0",
						},
						{
							Cpe23Uri:              "cpe:2.3:a:apache:log4j:*:*:*:*:*:*:*:*",
							VersionEndExcluding:   "2.3.1",
							VersionStartIncluding: "2.0.0", // Red Hat says 2.0.0, and I trust them more.
						},
					},
					Operator: "OR",
				},
			},
		},
		Impact: &schema.NVDCVEFeedJSON10DefImpact{
			BaseMetricV3: &schema.NVDCVEFeedJSON10DefImpactBaseMetricV3{
				CVSSV3: &schema.CVSSV30{
					AttackComplexity:      "HIGH",
					AttackVector:          "NETWORK",
					AvailabilityImpact:    "HIGH",
					BaseScore:             5.9,
					ConfidentialityImpact: "NONE",
					IntegrityImpact:       "NONE",
					PrivilegesRequired:    "NONE",
					Scope:                 "UNCHANGED",
					UserInteraction:       "NONE",
					VectorString:          "CVSS:3.1/AV:N/AC:H/PR:N/UI:N/S:U/C:N/I:N/A:H",
					Version:               "3.1",
				},
				ExploitabilityScore: 2.2,
				ImpactScore:         3.6,
			},
		},
		LastModifiedDate: "2022-01-13T00:00Z",
		PublishedDate:    "2021-12-19T00:00Z",
	},
	"CVE-2022-0811": {
		CVE: &schema.CVEJSON40{
			CVEDataMeta: &schema.CVEJSON40CVEDataMeta{
				ID: "CVE-2022-0811",
			},
			DataFormat:  "MITRE",
			DataType:    "CVE",
			DataVersion: "4.0",
			Description: &schema.CVEJSON40Description{
				DescriptionData: []*schema.CVEJSON40LangString{
					{
						Lang:  "en",
						Value: `A flaw introduced in CRI-O version 1.19 which an attacker can use to bypass the safeguards and set arbitrary kernel parameters on the host. As a result, anyone with rights to deploy a pod on a Kubernetes cluster that uses the CRI-O runtime can abuse the “kernel.core_pattern” kernel parameter to achieve container escape and arbitrary code execution as root on any node in the cluster.`,
					},
				},
			},
			References: &schema.CVEJSON40References{
				ReferenceData: []*schema.CVEJSON40Reference{
					{
						Name: "https://access.redhat.com/security/cve/CVE-2022-0811",
					},
				},
			},
		},
		Configurations: &schema.NVDCVEFeedJSON10DefConfigurations{
			CVEDataVersion: "4.0",
			Nodes: []*schema.NVDCVEFeedJSON10DefNode{
				{
					CPEMatch: []*schema.NVDCVEFeedJSON10DefCPEMatch{
						{
							Cpe23Uri:              `cpe:2.3:a:kubernetes:cri\-o:*:*:*:*:*:*:*:*`,
							VersionEndExcluding:   "1.19.6",
							VersionStartIncluding: "1.19.0",
						},
						{
							Cpe23Uri:              `cpe:2.3:a:kubernetes:cri\-o:*:*:*:*:*:*:*:*`,
							VersionEndExcluding:   "1.20.7",
							VersionStartIncluding: "1.20.0",
						},
						{
							Cpe23Uri:              `cpe:2.3:a:kubernetes:cri\-o:*:*:*:*:*:*:*:*`,
							VersionEndExcluding:   "1.21.6",
							VersionStartIncluding: "1.21.0",
						},
						{
							Cpe23Uri:              `cpe:2.3:a:kubernetes:cri\-o:*:*:*:*:*:*:*:*`,
							VersionEndExcluding:   "1.22.3",
							VersionStartIncluding: "1.22.0",
						},
						{
							Cpe23Uri:              `cpe:2.3:a:kubernetes:cri\-o:*:*:*:*:*:*:*:*`,
							VersionEndExcluding:   "1.23.2",
							VersionStartIncluding: "1.23.0",
						},
					},
					Operator: "OR",
				},
			},
		},
		Impact: &schema.NVDCVEFeedJSON10DefImpact{
			BaseMetricV3: &schema.NVDCVEFeedJSON10DefImpactBaseMetricV3{
				CVSSV3: &schema.CVSSV30{
					AttackComplexity:      "LOW",
					AttackVector:          "NETWORK",
					AvailabilityImpact:    "HIGH",
					BaseScore:             8.8,
					ConfidentialityImpact: "HIGH",
					IntegrityImpact:       "HIGH",
					PrivilegesRequired:    "LOW",
					Scope:                 "UNCHANGED",
					UserInteraction:       "NONE",
					VectorString:          "CVSS:3.1/AV:N/AC:L/PR:L/UI:N/S:U/C:H/I:H/A:H",
					Version:               "3.1",
				},
				ExploitabilityScore: 2.8,
				ImpactScore:         5.9,
			},
		},
		LastModifiedDate: "2022-03-16T00:00Z",
		PublishedDate:    "2022-03-16T00:00Z",
	},
	"CVE-2022-22963": {
		CVE: &schema.CVEJSON40{
			CVEDataMeta: &schema.CVEJSON40CVEDataMeta{
				ID: "CVE-2022-22963",
			},
			DataFormat:  "MITRE",
			DataType:    "CVE",
			DataVersion: "4.0",
			Description: &schema.CVEJSON40Description{
				DescriptionData: []*schema.CVEJSON40LangString{
					{
						Lang:  "en",
						Value: `In Spring Cloud Function versions 3.1.6, 3.2.2 and older unsupported versions, when using routing functionality it is possible for a user to provide a specially crafted SpEL as a routing-expression that may result in remote code execution and access to local resources.`,
					},
				},
			},
			References: &schema.CVEJSON40References{
				ReferenceData: []*schema.CVEJSON40Reference{
					{
						Name: "https://tanzu.vmware.com/security/cve-2022-22963",
					},
				},
			},
		},
		Configurations: &schema.NVDCVEFeedJSON10DefConfigurations{
			CVEDataVersion: "4.0",
			Nodes: []*schema.NVDCVEFeedJSON10DefNode{
				{
					CPEMatch: []*schema.NVDCVEFeedJSON10DefCPEMatch{
						{
							Cpe23Uri:              `cpe:2.3:a:apache:spring\-cloud\-function\-core:*:*:*:*:*:*:*:*`,
							VersionEndExcluding:   "3.2.3",
							VersionStartIncluding: "3.2.0",
						},
						{
							Cpe23Uri:            `cpe:2.3:a:apache:spring\-cloud\-function\-core:*:*:*:*:*:*:*:*`,
							VersionEndExcluding: "3.1.7",
						},
						{
							Cpe23Uri:              `cpe:2.3:a:springframework:spring\-cloud\-function\-core:*:*:*:*:*:*:*:*`,
							VersionEndExcluding:   "3.2.3",
							VersionStartIncluding: "3.2.0",
						},
						{
							Cpe23Uri:            `cpe:2.3:a:springframework:spring\-cloud\-function\-core:*:*:*:*:*:*:*:*`,
							VersionEndExcluding: "3.1.7",
						},
						{
							Cpe23Uri:              `cpe:2.3:a:pivotal:spring\-cloud\-function\-core:*:*:*:*:*:*:*:*`,
							VersionEndExcluding:   "3.2.3",
							VersionStartIncluding: "3.2.0",
						},
						{
							Cpe23Uri:            `cpe:2.3:a:pivotal:spring\-cloud\-function\-core:*:*:*:*:*:*:*:*`,
							VersionEndExcluding: "3.1.7",
						},
					},
					Operator: "OR",
				},
			},
		},
		Impact: &schema.NVDCVEFeedJSON10DefImpact{
			BaseMetricV3: &schema.NVDCVEFeedJSON10DefImpactBaseMetricV3{
				CVSSV3: &schema.CVSSV30{
					AttackComplexity:      "LOW",
					AttackVector:          "NETWORK",
					AvailabilityImpact:    "HIGH",
					BaseScore:             9.8,
					ConfidentialityImpact: "HIGH",
					IntegrityImpact:       "HIGH",
					PrivilegesRequired:    "NONE",
					Scope:                 "UNCHANGED",
					UserInteraction:       "NONE",
					VectorString:          "CVSS:3.0/AV:N/AC:L/PR:N/UI:N/S:U/C:H/I:H/A:H",
					Version:               "3.0",
				},
				ExploitabilityScore: 3.9,
				ImpactScore:         5.9,
			},
		},
		LastModifiedDate: "2022-03-31T00:00Z",
		PublishedDate:    "2022-03-29T00:00Z",
	},
	"CVE-2022-22965": {
		CVE: &schema.CVEJSON40{
			CVEDataMeta: &schema.CVEJSON40CVEDataMeta{
				ID: "CVE-2022-22965",
			},
			DataFormat:  "MITRE",
			DataType:    "CVE",
			DataVersion: "4.0",
			Description: &schema.CVEJSON40Description{
				DescriptionData: []*schema.CVEJSON40LangString{
					{
						Lang:  "en",
						Value: `A Spring MVC or Spring WebFlux application running on JDK 9+ may be vulnerable to remote code execution (RCE) via data binding. The specific exploit requires the application to run on Tomcat as a WAR deployment. If the application is deployed as a Spring Boot executable jar, i.e. the default, it is not vulnerable to the exploit. However, the nature of the vulnerability is more general, and there may be other ways to exploit it.`,
					},
				},
			},
			References: &schema.CVEJSON40References{
				ReferenceData: []*schema.CVEJSON40Reference{
					{
						Name: "https://tanzu.vmware.com/security/cve-2022-22965",
					},
				},
			},
		},
		Configurations: &schema.NVDCVEFeedJSON10DefConfigurations{
			CVEDataVersion: "4.0",
			Nodes: []*schema.NVDCVEFeedJSON10DefNode{
				{
					CPEMatch: []*schema.NVDCVEFeedJSON10DefCPEMatch{
						{
							Cpe23Uri:              `cpe:2.3:a:apache:spring\-webmvc:*:*:*:*:*:*:*:*`,
							VersionEndExcluding:   "5.3.18",
							VersionStartIncluding: "5.3.0",
						},
						{
							Cpe23Uri:            `cpe:2.3:a:apache:spring\-webmvc:*:*:*:*:*:*:*:*`,
							VersionEndExcluding: "5.2.20",
						},
						{
							Cpe23Uri:              `cpe:2.3:a:apache:spring\-webflux:*:*:*:*:*:*:*:*`,
							VersionEndExcluding:   "5.3.18",
							VersionStartIncluding: "5.3.0",
						},
						{
							Cpe23Uri:            `cpe:2.3:a:apache:spring\-webflux:*:*:*:*:*:*:*:*`,
							VersionEndExcluding: "5.2.20",
						},
					},
					Operator: "OR",
				},
			},
		},
		Impact: &schema.NVDCVEFeedJSON10DefImpact{
			BaseMetricV3: &schema.NVDCVEFeedJSON10DefImpactBaseMetricV3{
				CVSSV3: &schema.CVSSV30{
					AttackComplexity:      "LOW",
					AttackVector:          "NETWORK",
					AvailabilityImpact:    "HIGH",
					BaseScore:             9.8,
					ConfidentialityImpact: "HIGH",
					IntegrityImpact:       "HIGH",
					PrivilegesRequired:    "NONE",
					Scope:                 "UNCHANGED",
					UserInteraction:       "NONE",
					VectorString:          "CVSS:3.0/AV:N/AC:L/PR:N/UI:N/S:U/C:H/I:H/A:H",
					Version:               "3.0",
				},
				ExploitabilityScore: 3.9,
				ImpactScore:         5.9,
			},
		},
		LastModifiedDate: "2022-03-31T00:00Z",
		PublishedDate:    "2022-03-31T00:00Z",
	},
	"CVE-2022-22978": {
		CVE: &schema.CVEJSON40{
			CVEDataMeta: &schema.CVEJSON40CVEDataMeta{
				ID: "CVE-2022-22978",
			},
			DataFormat:  "MITRE",
			DataType:    "CVE",
			DataVersion: "4.0",
			Description: &schema.CVEJSON40Description{
				DescriptionData: []*schema.CVEJSON40LangString{
					{
						Lang:  "en",
						Value: "In Spring Security versions 5.5.6 and 5.6.3 and older unsupported versions, RegexRequestMatcher can easily be misconfigured to be bypassed on some servlet containers.\n\nApplications using RegexRequestMatcher with '.' in the regular expression are possibly vulnerable to an authorization bypass.",
					},
				},
			},
			References: &schema.CVEJSON40References{
				ReferenceData: []*schema.CVEJSON40Reference{
					{
						Name: "https://tanzu.vmware.com/security/cve-2022-22978",
					},
				},
			},
		},
		Configurations: &schema.NVDCVEFeedJSON10DefConfigurations{
			CVEDataVersion: "4.0",
			Nodes: []*schema.NVDCVEFeedJSON10DefNode{
				{
					CPEMatch: []*schema.NVDCVEFeedJSON10DefCPEMatch{
						{
							Cpe23Uri:              `cpe:2.3:a:vmware:spring\-security\-web:*:*:*:*:*:*:*:*`,
							VersionEndExcluding:   "5.6.4",
							VersionStartIncluding: "5.6.0",
						},
						{
							Cpe23Uri:            `cpe:2.3:a:vmware:spring\-security\-web:*:*:*:*:*:*:*:*`,
							VersionEndExcluding: "5.5.7",
						},
					},
					Operator: "OR",
				},
			},
		},
		Impact: &schema.NVDCVEFeedJSON10DefImpact{
			BaseMetricV3: &schema.NVDCVEFeedJSON10DefImpactBaseMetricV3{
				CVSSV3: &schema.CVSSV30{
					AttackComplexity:      "LOW",
					AttackVector:          "NETWORK",
					AvailabilityImpact:    "NONE",
					BaseScore:             8.2,
					ConfidentialityImpact: "HIGH",
					IntegrityImpact:       "LOW",
					PrivilegesRequired:    "NONE",
					Scope:                 "UNCHANGED",
					UserInteraction:       "NONE",
					VectorString:          "CVSS:3.1/AV:N/AC:L/PR:N/UI:N/S:U/C:H/I:L/A:N",
					Version:               "3.1",
				},
				ExploitabilityScore: 3.9,
				ImpactScore:         4.2,
			},
		},
		LastModifiedDate: "2022-05-16T00:00Z",
		PublishedDate:    "2022-05-16T00:00Z",
	},
	"CVE-2017-5638": {
		CVE: &schema.CVEJSON40{
			CVEDataMeta: &schema.CVEJSON40CVEDataMeta{
				ASSIGNER: "security@apache.org",
				ID:       "CVE-2017-5638",
			},
			DataFormat:  "MITRE",
			DataType:    "CVE",
			DataVersion: "4.0",
			Description: &schema.CVEJSON40Description{
				DescriptionData: []*schema.CVEJSON40LangString{
					{
						Lang:  "en",
						Value: "The Jakarta Multipart parser in Apache Struts 2 2.3.x before 2.3.32 and 2.5.x before 2.5.10.1 has incorrect exception handling and error-message generation during file-upload attempts, which allows remote attackers to execute arbitrary commands via a crafted Content-Type, Content-Disposition, or Content-Length HTTP header, as exploited in the wild in March 2017 with a Content-Type header containing a #cmd= string.",
					},
				},
			},
			References: &schema.CVEJSON40References{
				ReferenceData: []*schema.CVEJSON40Reference{
					{
						Name:      "https://isc.sans.edu/diary/22169",
						Refsource: "MISC",
						Tags: []string{
							"Technical Description",
							"Third Party Advisory",
						},
						URL: "https://isc.sans.edu/diary/22169",
					},
					{
						Name:      "https://github.com/rapid7/metasploit-framework/issues/8064",
						Refsource: "MISC",
						Tags: []string{
							"Exploit",
						},
						URL: "https://github.com/rapid7/metasploit-framework/issues/8064",
					},
					{
						Name:      "https://git1-us-west.apache.org/repos/asf?p=struts.git;a=commit;h=6b8272ce47160036ed120a48345d9aa884477228",
						Refsource: "CONFIRM",
						Tags: []string{
							"Patch",
						},
						URL: "https://git1-us-west.apache.org/repos/asf?p=struts.git;a=commit;h=6b8272ce47160036ed120a48345d9aa884477228",
					},
					{
						Name:      "https://git1-us-west.apache.org/repos/asf?p=struts.git;a=commit;h=352306493971e7d5a756d61780d57a76eb1f519a",
						Refsource: "CONFIRM",
						Tags: []string{
							"Patch",
						},
						URL: "https://git1-us-west.apache.org/repos/asf?p=struts.git;a=commit;h=352306493971e7d5a756d61780d57a76eb1f519a",
					},
					{
						Name:      "https://cwiki.apache.org/confluence/display/WW/S2-045",
						Refsource: "CONFIRM",
						Tags: []string{
							"Mitigation",
							"Vendor Advisory",
						},
						URL: "https://cwiki.apache.org/confluence/display/WW/S2-045",
					},
					{
						Name:      "http://blog.trendmicro.com/trendlabs-security-intelligence/cve-2017-5638-apache-struts-vulnerability-remote-code-execution/",
						Refsource: "MISC",
						Tags: []string{
							"Technical Description",
							"Third Party Advisory",
						},
						URL: "http://blog.trendmicro.com/trendlabs-security-intelligence/cve-2017-5638-apache-struts-vulnerability-remote-code-execution/",
					},
					{
						Name:      "http://blog.talosintelligence.com/2017/03/apache-0-day-exploited.html",
						Refsource: "MISC",
						Tags: []string{
							"Technical Description",
							"Third Party Advisory",
						},
						URL: "http://blog.talosintelligence.com/2017/03/apache-0-day-exploited.html",
					},
					{
						Name:      "https://packetstormsecurity.com/files/141494/S2-45-poc.py.txt",
						Refsource: "MISC",
						Tags: []string{
							"Exploit",
							"VDB Entry",
						},
						URL: "https://packetstormsecurity.com/files/141494/S2-45-poc.py.txt",
					},
					{
						Name:      "https://nmap.org/nsedoc/scripts/http-vuln-cve2017-5638.html",
						Refsource: "MISC",
						Tags: []string{
							"Third Party Advisory",
						},
						URL: "https://nmap.org/nsedoc/scripts/http-vuln-cve2017-5638.html",
					},
					{
						Name:      "https://github.com/mazen160/struts-pwn",
						Refsource: "MISC",
						Tags: []string{
							"Exploit",
						},
						URL: "https://github.com/mazen160/struts-pwn",
					},
					{
						Name:      "41570",
						Refsource: "EXPLOIT-DB",
						Tags: []string{
							"Exploit",
							"VDB Entry",
						},
						URL: "https://exploit-db.com/exploits/41570",
					},
					{
						Name:      "https://twitter.com/theog150/status/841146956135124993",
						Refsource: "MISC",
						Tags: []string{
							"Third Party Advisory",
						},
						URL: "https://twitter.com/theog150/status/841146956135124993",
					},
					{
						Name:      "https://arstechnica.com/security/2017/03/critical-vulnerability-under-massive-attack-imperils-high-impact-sites/",
						Refsource: "MISC",
						Tags: []string{
							"Press/Media Coverage",
						},
						URL: "https://arstechnica.com/security/2017/03/critical-vulnerability-under-massive-attack-imperils-high-impact-sites/",
					},
					{
						Name:      "96729",
						Refsource: "BID",
						Tags: []string{
							"Third Party Advisory",
							"VDB Entry",
						},
						URL: "http://www.securityfocus.com/bid/96729",
					},
					{
						Name:      "http://www.eweek.com/security/apache-struts-vulnerability-under-attack.html",
						Refsource: "MISC",
						Tags: []string{
							"Press/Media Coverage",
						},
						URL: "http://www.eweek.com/security/apache-struts-vulnerability-under-attack.html",
					},
					{
						Name:      "https://www.imperva.com/blog/2017/03/cve-2017-5638-new-remote-code-execution-rce-vulnerability-in-apache-struts-2/",
						Refsource: "MISC",
						URL:       "https://www.imperva.com/blog/2017/03/cve-2017-5638-new-remote-code-execution-rce-vulnerability-in-apache-struts-2/",
					},
					{
						Name:      "https://support.lenovo.com/us/en/product_security/len-14200",
						Refsource: "CONFIRM",
						URL:       "https://support.lenovo.com/us/en/product_security/len-14200",
					},
					{
						Name:      "https://h20566.www2.hpe.com/hpsc/doc/public/display?docLocale=en_US&docId=emr_na-hpesbhf03723en_us",
						Refsource: "CONFIRM",
						URL:       "https://h20566.www2.hpe.com/hpsc/doc/public/display?docLocale=en_US&docId=emr_na-hpesbhf03723en_us",
					},
					{
						Name:      "https://h20566.www2.hpe.com/hpsc/doc/public/display?docLocale=en_US&docId=emr_na-hpesbgn03733en_us",
						Refsource: "CONFIRM",
						URL:       "https://h20566.www2.hpe.com/hpsc/doc/public/display?docLocale=en_US&docId=emr_na-hpesbgn03733en_us",
					},
					{
						Name:      "https://h20566.www2.hpe.com/hpsc/doc/public/display?docLocale=en_US&docId=emr_na-hpesbgn03749en_us",
						Refsource: "CONFIRM",
						URL:       "https://h20566.www2.hpe.com/hpsc/doc/public/display?docLocale=en_US&docId=emr_na-hpesbgn03749en_us",
					},
					{
						Name:      "1037973",
						Refsource: "SECTRACK",
						URL:       "http://www.securitytracker.com/id/1037973",
					},
					{
						Name:      "http://www.oracle.com/technetwork/security-advisory/cpujul2017-3236622.html",
						Refsource: "CONFIRM",
						URL:       "http://www.oracle.com/technetwork/security-advisory/cpujul2017-3236622.html",
					},
					{
						Name:      "41614",
						Refsource: "EXPLOIT-DB",
						URL:       "https://www.exploit-db.com/exploits/41614/",
					},
					{
						Name:      "https://www.symantec.com/security-center/network-protection-security-advisories/SA145",
						Refsource: "CONFIRM",
						URL:       "https://www.symantec.com/security-center/network-protection-security-advisories/SA145",
					},
					{
						Name:      "https://struts.apache.org/docs/s2-046.html",
						Refsource: "CONFIRM",
						URL:       "https://struts.apache.org/docs/s2-046.html",
					},
					{
						Name:      "https://struts.apache.org/docs/s2-045.html",
						Refsource: "CONFIRM",
						URL:       "https://struts.apache.org/docs/s2-045.html",
					},
					{
						Name:      "https://cwiki.apache.org/confluence/display/WW/S2-046",
						Refsource: "CONFIRM",
						URL:       "https://cwiki.apache.org/confluence/display/WW/S2-046",
					},
					{
						Name:      "VU#834067",
						Refsource: "CERT-VN",
						URL:       "https://www.kb.cert.org/vuls/id/834067",
					},
					{
						Name:      "https://security.netapp.com/advisory/ntap-20170310-0001/",
						Refsource: "CONFIRM",
						URL:       "https://security.netapp.com/advisory/ntap-20170310-0001/",
					},
					{
						Name:      "http://www.arubanetworks.com/assets/alert/ARUBA-PSA-2017-002.txt",
						Refsource: "CONFIRM",
						URL:       "http://www.arubanetworks.com/assets/alert/ARUBA-PSA-2017-002.txt",
					},
					{
						Name:      "[announce] 20200131 Apache Software Foundation Security Report: 2019",
						Refsource: "MLIST",
						URL:       "https://lists.apache.org/thread.html/r6d03e45b81eab03580cf7f8bb51cb3e9a1b10a2cc0c6a2d3cc92ed0c@%3Cannounce.apache.org%3E",
					},
					{
						Name:      "[announce] 20210125 Apache Software Foundation Security Report: 2020",
						Refsource: "MLIST",
						URL:       "https://lists.apache.org/thread.html/r90890afea72a9571d666820b2fe5942a0a5f86be406fa31da3dd0922@%3Cannounce.apache.org%3E",
					},
					{
						Name:      "[announce] 20210223 Re: Apache Software Foundation Security Report: 2020",
						Refsource: "MLIST",
						URL:       "https://lists.apache.org/thread.html/r1125f3044a0946d1e7e6f125a6170b58d413ebd4a95157e4608041c7@%3Cannounce.apache.org%3E",
					},
				},
			},
		},
		Configurations: &schema.NVDCVEFeedJSON10DefConfigurations{
			CVEDataVersion: "4.0",
			Nodes: []*schema.NVDCVEFeedJSON10DefNode{
				{
					CPEMatch: []*schema.NVDCVEFeedJSON10DefCPEMatch{
						{
							Cpe23Uri:              "cpe:2.3:a:apache:struts:*:*:*:*:*:*:*:*",
							Vulnerable:            true,
							VersionStartIncluding: "2.3.5",
							VersionEndExcluding:   "2.3.32",
						},
						{
							Cpe23Uri:              "cpe:2.3:a:apache:struts:*:*:*:*:*:*:*:*",
							Vulnerable:            true,
							VersionStartIncluding: "2.5",
							VersionEndExcluding:   "2.5.10.1",
						},
					},
					Operator: "OR",
				},
			},
		},
		Impact: &schema.NVDCVEFeedJSON10DefImpact{
			BaseMetricV2: &schema.NVDCVEFeedJSON10DefImpactBaseMetricV2{
				AcInsufInfo: false,
				CVSSV2: &schema.CVSSV20{
					AccessComplexity:      "LOW",
					AccessVector:          "NETWORK",
					Authentication:        "NONE",
					AvailabilityImpact:    "COMPLETE",
					BaseScore:             10,
					ConfidentialityImpact: "COMPLETE",
					IntegrityImpact:       "COMPLETE",
					VectorString:          "AV:N/AC:L/Au:N/C:C/I:C/A:C",
					Version:               "2.0",
				},
				ExploitabilityScore:     10,
				ImpactScore:             10,
				ObtainAllPrivilege:      false,
				ObtainOtherPrivilege:    false,
				ObtainUserPrivilege:     false,
				Severity:                "HIGH",
				UserInteractionRequired: false,
			},
			BaseMetricV3: &schema.NVDCVEFeedJSON10DefImpactBaseMetricV3{
				CVSSV3: &schema.CVSSV30{
					AttackComplexity:      "LOW",
					AttackVector:          "NETWORK",
					AvailabilityImpact:    "HIGH",
					BaseScore:             10,
					BaseSeverity:          "CRITICAL",
					ConfidentialityImpact: "HIGH",
					IntegrityImpact:       "HIGH",
					PrivilegesRequired:    "NONE",
					Scope:                 "CHANGED",
					UserInteraction:       "NONE",
					VectorString:          "CVSS:3.0/AV:N/AC:L/PR:N/UI:N/S:C/C:H/I:H/A:H",
					Version:               "3.0",
				},
				ExploitabilityScore: 3.9,
				ImpactScore:         6,
			},
		},
		LastModifiedDate: "2021-02-24T12:15Z",
		PublishedDate:    "2017-03-11T02:59Z",
	},
	// CVE-2021-41411 was not being detected for `org.drools.drools-core-6.4.0.Final.jar`.
	// This entry adds an additional CPE URI (in addition to what exists in NVD) to
	// enable matching.
	"CVE-2021-41411": {
		CVE: &schema.CVEJSON40{
			CVEDataMeta: &schema.CVEJSON40CVEDataMeta{
				ASSIGNER: "cve@mitre.org",
				ID:       "CVE-2021-41411",
			},
			DataFormat:  "MITRE",
			DataType:    "CVE",
			DataVersion: "4.0",
			Description: &schema.CVEJSON40Description{
				DescriptionData: []*schema.CVEJSON40LangString{
					{
						Lang:  "en",
						Value: "drools <=7.59.x is affected by an XML External Entity (XXE) vulnerability in KieModuleMarshaller.java. The Validator class is not used correctly, resulting in the XXE injection vulnerability.",
					},
				},
			},
			Problemtype: &schema.CVEJSON40Problemtype{
				ProblemtypeData: []*schema.CVEJSON40ProblemtypeProblemtypeData{
					{
						Description: []*schema.CVEJSON40LangString{
							{
								Lang:  "en",
								Value: "CWE-611",
							},
						},
					},
				},
			},
			References: &schema.CVEJSON40References{
				ReferenceData: []*schema.CVEJSON40Reference{
					{
						Name:      "https://github.com/kiegroup/drools/pull/3808",
						Refsource: "MISC",
						Tags:      []string{"Patch", "Third Party Advisory"},
						URL:       "https://github.com/kiegroup/drools/pull/3808",
					},
				},
			},
		},
		Configurations: &schema.NVDCVEFeedJSON10DefConfigurations{
			CVEDataVersion: "4.0",
			Nodes: []*schema.NVDCVEFeedJSON10DefNode{
				{
					CPEMatch: []*schema.NVDCVEFeedJSON10DefCPEMatch{
						{
							Cpe23Uri:            `cpe:2.3:a:redhat:drools:*:*:*:*:*:*:*:*`,
							VersionEndExcluding: "7.60.0.Final",
							Vulnerable:          true,
						},
						{
							Cpe23Uri:            `cpe:2.3:a:drools:drools:*:*:*:*:*:*:*:*`,
							VersionEndExcluding: "7.60.0.Final",
							Vulnerable:          true,
						},
					},
					Operator: "OR",
				},
			},
		},
		Impact: &schema.NVDCVEFeedJSON10DefImpact{
			BaseMetricV2: &schema.NVDCVEFeedJSON10DefImpactBaseMetricV2{
				CVSSV2: &schema.CVSSV20{
					AccessComplexity:      "LOW",
					AccessVector:          "NETWORK",
					Authentication:        "NONE",
					AvailabilityImpact:    "PARTIAL",
					BaseScore:             7.5,
					ConfidentialityImpact: "PARTIAL",
					IntegrityImpact:       "PARTIAL",
					VectorString:          "AV:N/AC:L/Au:N/C:P/I:P/A:P",
					Version:               "2.0",
				},
				ExploitabilityScore: 10,
				ImpactScore:         6.4,
				Severity:            "HIGH",
			},
			BaseMetricV3: &schema.NVDCVEFeedJSON10DefImpactBaseMetricV3{
				CVSSV3: &schema.CVSSV30{
					AttackComplexity:      "LOW",
					AttackVector:          "NETWORK",
					AvailabilityImpact:    "HIGH",
					BaseScore:             9.8,
					BaseSeverity:          "CRITICAL",
					ConfidentialityImpact: "HIGH",
					IntegrityImpact:       "HIGH",
					PrivilegesRequired:    "NONE",
					Scope:                 "UNCHANGED",
					UserInteraction:       "NONE",
					VectorString:          "CVSS:3.1/AV:N/AC:L/PR:N/UI:N/S:U/C:H/I:H/A:H",
					Version:               "3.1",
				},
				ExploitabilityScore: 3.9,
				ImpactScore:         5.9,
			},
		},
		LastModifiedDate: "2023-07-17T21:00Z",
		PublishedDate:    "2023-07-17T21:00Z",
	},
<<<<<<< HEAD
	////////////////////////////////////
	// Start HTTP/2 Rapid Reset vulns //
	////////////////////////////////////
	"CVE-2023-39325": {
		CVE: &schema.CVEJSON40{
			CVEDataMeta: &schema.CVEJSON40CVEDataMeta{
				ASSIGNER: "cve@mitre.org",
				ID:       "CVE-2023-39325",
=======
	////////////////////////////////////////////
	// Start cURL and libcurl vulnerabilities //
	////////////////////////////////////////////
	// Each vendor already has an entry for this. Only NVD is missing an entry, so we fill it here.
	"CVE-2023-38545": {
		CVE: &schema.CVEJSON40{
			CVEDataMeta: &schema.CVEJSON40CVEDataMeta{
				ASSIGNER: "cve@mitre.org",
				ID:       "CVE-2023-38545",
>>>>>>> 9759f123
			},
			DataFormat:  "MITRE",
			DataType:    "CVE",
			DataVersion: "4.0",
			Description: &schema.CVEJSON40Description{
				DescriptionData: []*schema.CVEJSON40LangString{
					{
<<<<<<< HEAD
						Lang:  "en",
						Value: "A flaw was found in the handling of multiplexed streams in the http/2 protocol. A client can repeatedly make requests for a new multiplex streams and immediately send a RST_STREAM frame to cancel them. This creates extra work for the server setting up and tearing down the streams while not hitting any server-side limit for maximum number of active streams per connection, resulting in a denial of service due to server resource consumption.",
=======
						Lang: "en",
						Value: `This flaw makes curl overflow a heap based buffer in the SOCKS5 proxy handshake.

When curl is asked to pass along the hostname to the SOCKS5 proxy to allow that to resolve the address instead of it getting done by curl itself, the maximum length that hostname can be is 255 bytes.

If the hostname is detected to be longer than 255 bytes, curl switches to local name resolving and instead passes on the resolved address only to the proxy. Due to a bug, the local variable that means "let the host resolve the name" could get the wrong value during a slow SOCKS5 handshake, and contrary to the intention, copy the too long hostname to the target buffer instead of copying just the resolved address there.`,
>>>>>>> 9759f123
					},
				},
			},
			Problemtype: &schema.CVEJSON40Problemtype{
				ProblemtypeData: []*schema.CVEJSON40ProblemtypeProblemtypeData{
					{
						Description: []*schema.CVEJSON40LangString{
							{
								Lang:  "en",
<<<<<<< HEAD
								Value: "CWE-611",
=======
								Value: "CWE-122",
>>>>>>> 9759f123
							},
						},
					},
				},
			},
			References: &schema.CVEJSON40References{
				ReferenceData: []*schema.CVEJSON40Reference{
					{
<<<<<<< HEAD
						Name:      "https://github.com/golang/go/issues/63417",
						Refsource: "MISC",
						Tags:      []string{"Patch", "Third Party Advisory"},
						URL:       "https://github.com/golang/go/issues/63417",
=======
						Name:      "https://curl.se/docs/CVE-2023-38545.html",
						Refsource: "MISC",
						Tags:      []string{"Patch", "Third Party Advisory"},
						URL:       "https://curl.se/docs/CVE-2023-38545.html",
>>>>>>> 9759f123
					},
				},
			},
		},
		Configurations: &schema.NVDCVEFeedJSON10DefConfigurations{
			CVEDataVersion: "4.0",
			Nodes: []*schema.NVDCVEFeedJSON10DefNode{
				{
					CPEMatch: []*schema.NVDCVEFeedJSON10DefCPEMatch{
						{
<<<<<<< HEAD
							Cpe23Uri:            `cpe:2.3:a:go:http2:*:*:*:*:*:*:*:*`,
							VersionEndExcluding: "0.17.0",
							Vulnerable:          true,
=======
							Cpe23Uri:              `cpe:2.3:a:haxx:curl:*:*:*:*:*:*:*:*`,
							VersionEndExcluding:   "8.4.0",
							VersionStartIncluding: "7.69.0",
							Vulnerable:            true,
>>>>>>> 9759f123
						},
					},
					Operator: "OR",
				},
			},
		},
		Impact: &schema.NVDCVEFeedJSON10DefImpact{
			BaseMetricV3: &schema.NVDCVEFeedJSON10DefImpactBaseMetricV3{
				CVSSV3: &schema.CVSSV30{
<<<<<<< HEAD
					AttackComplexity:      "LOW",
=======
					AttackComplexity:      "HIGH",
>>>>>>> 9759f123
					AttackVector:          "NETWORK",
					AvailabilityImpact:    "HIGH",
					BaseScore:             7.5,
					BaseSeverity:          "HIGH",
<<<<<<< HEAD
					ConfidentialityImpact: "NONE",
					IntegrityImpact:       "NONE",
					PrivilegesRequired:    "NONE",
					Scope:                 "UNCHANGED",
					UserInteraction:       "NONE",
					VectorString:          "CVSS:3.1/AV:N/AC:L/PR:N/UI:N/S:U/C:N/I:N/A:H",
					Version:               "3.1",
				},
				ExploitabilityScore: 3.9,
				ImpactScore:         3.6,
=======
					ConfidentialityImpact: "HIGH",
					IntegrityImpact:       "HIGH",
					PrivilegesRequired:    "NONE",
					Scope:                 "UNCHANGED",
					UserInteraction:       "REQUIRED",
					VectorString:          "CVSS:3.1/AV:N/AC:H/PR:N/UI:R/S:U/C:H/I:H/A:H",
					Version:               "3.1",
				},
				ExploitabilityScore: 1.6,
				ImpactScore:         5.9,
>>>>>>> 9759f123
			},
		},
		LastModifiedDate: "2023-10-11T00:00Z",
		PublishedDate:    "2023-10-11T00:00Z",
	},
<<<<<<< HEAD
	"CVE-2023-44487": {
		CVE: &schema.CVEJSON40{
			CVEDataMeta: &schema.CVEJSON40CVEDataMeta{
				ASSIGNER: "cve@mitre.org",
				ID:       "CVE-2023-44487",
=======
	// Each vendor already has an entry for this. Only NVD is missing an entry, so we fill it here.
	"CVE-2023-38546": {
		CVE: &schema.CVEJSON40{
			CVEDataMeta: &schema.CVEJSON40CVEDataMeta{
				ASSIGNER: "cve@mitre.org",
				ID:       "CVE-2023-38546",
>>>>>>> 9759f123
			},
			DataFormat:  "MITRE",
			DataType:    "CVE",
			DataVersion: "4.0",
			Description: &schema.CVEJSON40Description{
				DescriptionData: []*schema.CVEJSON40LangString{
					{
<<<<<<< HEAD
						Lang:  "en",
						Value: "The HTTP/2 protocol allows a denial of service (server resource consumption) because request cancellation can reset many streams quickly, as exploited in the wild in August through October 2023.",
=======
						Lang: "en",
						Value: `This flaw allows an attacker to insert cookies at will into a running program using libcurl, if the specific series of conditions are met.

libcurl performs transfers. In its API, an application creates "easy handles" that are the individual handles for single transfers.

libcurl provides a function call that duplicates an easy handle called curl_easy_duphandle.

If a transfer has cookies enabled when the handle is duplicated, the cookie-enable state is also cloned - but without cloning the actual cookies. If the source handle did not read any cookies from a specific file on disk, the cloned version of the handle would instead store the file name as none (using the four ASCII letters, no quotes).

Subsequent use of the cloned handle that does not explicitly set a source to load cookies from would then inadvertently load cookies from a file named none - if such a file exists and is readable in the current directory of the program using libcurl. And if using the correct file format of course.`,
>>>>>>> 9759f123
					},
				},
			},
			Problemtype: &schema.CVEJSON40Problemtype{
				ProblemtypeData: []*schema.CVEJSON40ProblemtypeProblemtypeData{
					{
						Description: []*schema.CVEJSON40LangString{
							{
								Lang:  "en",
<<<<<<< HEAD
								Value: "CWE-611",
=======
								Value: "CWE-73",
>>>>>>> 9759f123
							},
						},
					},
				},
			},
			References: &schema.CVEJSON40References{
				ReferenceData: []*schema.CVEJSON40Reference{
					{
<<<<<<< HEAD
						Name:      "https://nvd.nist.gov/vuln/detail/CVE-2023-44487",
						Refsource: "MISC",
						Tags:      []string{"Patch", "Third Party Advisory"},
						URL:       "https://nvd.nist.gov/vuln/detail/CVE-2023-44487",
=======
						Name:      "https://curl.se/docs/CVE-2023-38546.html",
						Refsource: "MISC",
						Tags:      []string{"Patch", "Third Party Advisory"},
						URL:       "https://curl.se/docs/CVE-2023-38546.html",
>>>>>>> 9759f123
					},
				},
			},
		},
		Configurations: &schema.NVDCVEFeedJSON10DefConfigurations{
			CVEDataVersion: "4.0",
			Nodes: []*schema.NVDCVEFeedJSON10DefNode{
				{
					CPEMatch: []*schema.NVDCVEFeedJSON10DefCPEMatch{
						{
<<<<<<< HEAD
							Cpe23Uri:            `cpe:2.3:a:go:http2:*:*:*:*:*:*:*:*`,
							VersionEndExcluding: "0.17.0",
							Vulnerable:          true,
=======
							Cpe23Uri:              `cpe:2.3:a:ubuntu:libcurl:*:*:*:*:*:*:*:*`,
							VersionEndExcluding:   "8.4.0",
							VersionStartIncluding: "7.9.1",
							Vulnerable:            true,
>>>>>>> 9759f123
						},
					},
					Operator: "OR",
				},
			},
		},
		Impact: &schema.NVDCVEFeedJSON10DefImpact{
			BaseMetricV3: &schema.NVDCVEFeedJSON10DefImpactBaseMetricV3{
				CVSSV3: &schema.CVSSV30{
<<<<<<< HEAD
					AttackComplexity:      "LOW",
					AttackVector:          "NETWORK",
					AvailabilityImpact:    "HIGH",
					BaseScore:             7.5,
					BaseSeverity:          "HIGH",
					ConfidentialityImpact: "NONE",
					IntegrityImpact:       "NONE",
					PrivilegesRequired:    "NONE",
					Scope:                 "UNCHANGED",
					UserInteraction:       "NONE",
					VectorString:          "CVSS:3.1/AV:N/AC:L/PR:N/UI:N/S:U/C:N/I:N/A:H",
					Version:               "3.1",
				},
				ExploitabilityScore: 3.9,
				ImpactScore:         3.6,
=======
					AttackComplexity:      "HIGH",
					AttackVector:          "NETWORK",
					AvailabilityImpact:    "LOW",
					BaseScore:             5.0,
					BaseSeverity:          "MEDIUM",
					ConfidentialityImpact: "LOW",
					IntegrityImpact:       "LOW",
					PrivilegesRequired:    "NONE",
					Scope:                 "UNCHANGED",
					UserInteraction:       "REQUIRED",
					VectorString:          "CVSS:3.1/AV:N/AC:H/PR:N/UI:R/S:U/C:L/I:L/A:L",
					Version:               "3.1",
				},
				ExploitabilityScore: 1.6,
				ImpactScore:         3.4,
>>>>>>> 9759f123
			},
		},
		LastModifiedDate: "2023-10-11T00:00Z",
		PublishedDate:    "2023-10-11T00:00Z",
	},
<<<<<<< HEAD
=======
	//////////////////////////////////////////
	// End cURL and libcurl vulnerabilities //
	//////////////////////////////////////////
>>>>>>> 9759f123
}<|MERGE_RESOLUTION|>--- conflicted
+++ resolved
@@ -926,16 +926,6 @@
 		LastModifiedDate: "2023-07-17T21:00Z",
 		PublishedDate:    "2023-07-17T21:00Z",
 	},
-<<<<<<< HEAD
-	////////////////////////////////////
-	// Start HTTP/2 Rapid Reset vulns //
-	////////////////////////////////////
-	"CVE-2023-39325": {
-		CVE: &schema.CVEJSON40{
-			CVEDataMeta: &schema.CVEJSON40CVEDataMeta{
-				ASSIGNER: "cve@mitre.org",
-				ID:       "CVE-2023-39325",
-=======
 	////////////////////////////////////////////
 	// Start cURL and libcurl vulnerabilities //
 	////////////////////////////////////////////
@@ -945,7 +935,6 @@
 			CVEDataMeta: &schema.CVEJSON40CVEDataMeta{
 				ASSIGNER: "cve@mitre.org",
 				ID:       "CVE-2023-38545",
->>>>>>> 9759f123
 			},
 			DataFormat:  "MITRE",
 			DataType:    "CVE",
@@ -953,17 +942,12 @@
 			Description: &schema.CVEJSON40Description{
 				DescriptionData: []*schema.CVEJSON40LangString{
 					{
-<<<<<<< HEAD
-						Lang:  "en",
-						Value: "A flaw was found in the handling of multiplexed streams in the http/2 protocol. A client can repeatedly make requests for a new multiplex streams and immediately send a RST_STREAM frame to cancel them. This creates extra work for the server setting up and tearing down the streams while not hitting any server-side limit for maximum number of active streams per connection, resulting in a denial of service due to server resource consumption.",
-=======
 						Lang: "en",
 						Value: `This flaw makes curl overflow a heap based buffer in the SOCKS5 proxy handshake.
 
 When curl is asked to pass along the hostname to the SOCKS5 proxy to allow that to resolve the address instead of it getting done by curl itself, the maximum length that hostname can be is 255 bytes.
 
 If the hostname is detected to be longer than 255 bytes, curl switches to local name resolving and instead passes on the resolved address only to the proxy. Due to a bug, the local variable that means "let the host resolve the name" could get the wrong value during a slow SOCKS5 handshake, and contrary to the intention, copy the too long hostname to the target buffer instead of copying just the resolved address there.`,
->>>>>>> 9759f123
 					},
 				},
 			},
@@ -973,11 +957,7 @@
 						Description: []*schema.CVEJSON40LangString{
 							{
 								Lang:  "en",
-<<<<<<< HEAD
-								Value: "CWE-611",
-=======
 								Value: "CWE-122",
->>>>>>> 9759f123
 							},
 						},
 					},
@@ -986,17 +966,10 @@
 			References: &schema.CVEJSON40References{
 				ReferenceData: []*schema.CVEJSON40Reference{
 					{
-<<<<<<< HEAD
-						Name:      "https://github.com/golang/go/issues/63417",
-						Refsource: "MISC",
-						Tags:      []string{"Patch", "Third Party Advisory"},
-						URL:       "https://github.com/golang/go/issues/63417",
-=======
 						Name:      "https://curl.se/docs/CVE-2023-38545.html",
 						Refsource: "MISC",
 						Tags:      []string{"Patch", "Third Party Advisory"},
 						URL:       "https://curl.se/docs/CVE-2023-38545.html",
->>>>>>> 9759f123
 					},
 				},
 			},
@@ -1007,16 +980,10 @@
 				{
 					CPEMatch: []*schema.NVDCVEFeedJSON10DefCPEMatch{
 						{
-<<<<<<< HEAD
-							Cpe23Uri:            `cpe:2.3:a:go:http2:*:*:*:*:*:*:*:*`,
-							VersionEndExcluding: "0.17.0",
-							Vulnerable:          true,
-=======
 							Cpe23Uri:              `cpe:2.3:a:haxx:curl:*:*:*:*:*:*:*:*`,
 							VersionEndExcluding:   "8.4.0",
 							VersionStartIncluding: "7.69.0",
 							Vulnerable:            true,
->>>>>>> 9759f123
 						},
 					},
 					Operator: "OR",
@@ -1026,27 +993,11 @@
 		Impact: &schema.NVDCVEFeedJSON10DefImpact{
 			BaseMetricV3: &schema.NVDCVEFeedJSON10DefImpactBaseMetricV3{
 				CVSSV3: &schema.CVSSV30{
-<<<<<<< HEAD
-					AttackComplexity:      "LOW",
-=======
 					AttackComplexity:      "HIGH",
->>>>>>> 9759f123
 					AttackVector:          "NETWORK",
 					AvailabilityImpact:    "HIGH",
 					BaseScore:             7.5,
 					BaseSeverity:          "HIGH",
-<<<<<<< HEAD
-					ConfidentialityImpact: "NONE",
-					IntegrityImpact:       "NONE",
-					PrivilegesRequired:    "NONE",
-					Scope:                 "UNCHANGED",
-					UserInteraction:       "NONE",
-					VectorString:          "CVSS:3.1/AV:N/AC:L/PR:N/UI:N/S:U/C:N/I:N/A:H",
-					Version:               "3.1",
-				},
-				ExploitabilityScore: 3.9,
-				ImpactScore:         3.6,
-=======
 					ConfidentialityImpact: "HIGH",
 					IntegrityImpact:       "HIGH",
 					PrivilegesRequired:    "NONE",
@@ -1057,26 +1008,17 @@
 				},
 				ExploitabilityScore: 1.6,
 				ImpactScore:         5.9,
->>>>>>> 9759f123
 			},
 		},
 		LastModifiedDate: "2023-10-11T00:00Z",
 		PublishedDate:    "2023-10-11T00:00Z",
 	},
-<<<<<<< HEAD
-	"CVE-2023-44487": {
-		CVE: &schema.CVEJSON40{
-			CVEDataMeta: &schema.CVEJSON40CVEDataMeta{
-				ASSIGNER: "cve@mitre.org",
-				ID:       "CVE-2023-44487",
-=======
 	// Each vendor already has an entry for this. Only NVD is missing an entry, so we fill it here.
 	"CVE-2023-38546": {
 		CVE: &schema.CVEJSON40{
 			CVEDataMeta: &schema.CVEJSON40CVEDataMeta{
 				ASSIGNER: "cve@mitre.org",
 				ID:       "CVE-2023-38546",
->>>>>>> 9759f123
 			},
 			DataFormat:  "MITRE",
 			DataType:    "CVE",
@@ -1084,10 +1026,6 @@
 			Description: &schema.CVEJSON40Description{
 				DescriptionData: []*schema.CVEJSON40LangString{
 					{
-<<<<<<< HEAD
-						Lang:  "en",
-						Value: "The HTTP/2 protocol allows a denial of service (server resource consumption) because request cancellation can reset many streams quickly, as exploited in the wild in August through October 2023.",
-=======
 						Lang: "en",
 						Value: `This flaw allows an attacker to insert cookies at will into a running program using libcurl, if the specific series of conditions are met.
 
@@ -1098,7 +1036,6 @@
 If a transfer has cookies enabled when the handle is duplicated, the cookie-enable state is also cloned - but without cloning the actual cookies. If the source handle did not read any cookies from a specific file on disk, the cloned version of the handle would instead store the file name as none (using the four ASCII letters, no quotes).
 
 Subsequent use of the cloned handle that does not explicitly set a source to load cookies from would then inadvertently load cookies from a file named none - if such a file exists and is readable in the current directory of the program using libcurl. And if using the correct file format of course.`,
->>>>>>> 9759f123
 					},
 				},
 			},
@@ -1108,11 +1045,7 @@
 						Description: []*schema.CVEJSON40LangString{
 							{
 								Lang:  "en",
-<<<<<<< HEAD
-								Value: "CWE-611",
-=======
 								Value: "CWE-73",
->>>>>>> 9759f123
 							},
 						},
 					},
@@ -1121,17 +1054,10 @@
 			References: &schema.CVEJSON40References{
 				ReferenceData: []*schema.CVEJSON40Reference{
 					{
-<<<<<<< HEAD
-						Name:      "https://nvd.nist.gov/vuln/detail/CVE-2023-44487",
-						Refsource: "MISC",
-						Tags:      []string{"Patch", "Third Party Advisory"},
-						URL:       "https://nvd.nist.gov/vuln/detail/CVE-2023-44487",
-=======
 						Name:      "https://curl.se/docs/CVE-2023-38546.html",
 						Refsource: "MISC",
 						Tags:      []string{"Patch", "Third Party Advisory"},
 						URL:       "https://curl.se/docs/CVE-2023-38546.html",
->>>>>>> 9759f123
 					},
 				},
 			},
@@ -1142,16 +1068,10 @@
 				{
 					CPEMatch: []*schema.NVDCVEFeedJSON10DefCPEMatch{
 						{
-<<<<<<< HEAD
-							Cpe23Uri:            `cpe:2.3:a:go:http2:*:*:*:*:*:*:*:*`,
-							VersionEndExcluding: "0.17.0",
-							Vulnerable:          true,
-=======
 							Cpe23Uri:              `cpe:2.3:a:ubuntu:libcurl:*:*:*:*:*:*:*:*`,
 							VersionEndExcluding:   "8.4.0",
 							VersionStartIncluding: "7.9.1",
 							Vulnerable:            true,
->>>>>>> 9759f123
 						},
 					},
 					Operator: "OR",
@@ -1161,7 +1081,90 @@
 		Impact: &schema.NVDCVEFeedJSON10DefImpact{
 			BaseMetricV3: &schema.NVDCVEFeedJSON10DefImpactBaseMetricV3{
 				CVSSV3: &schema.CVSSV30{
-<<<<<<< HEAD
+					AttackComplexity:      "HIGH",
+					AttackVector:          "NETWORK",
+					AvailabilityImpact:    "LOW",
+					BaseScore:             5.0,
+					BaseSeverity:          "MEDIUM",
+					ConfidentialityImpact: "LOW",
+					IntegrityImpact:       "LOW",
+					PrivilegesRequired:    "NONE",
+					Scope:                 "UNCHANGED",
+					UserInteraction:       "REQUIRED",
+					VectorString:          "CVSS:3.1/AV:N/AC:H/PR:N/UI:R/S:U/C:L/I:L/A:L",
+					Version:               "3.1",
+				},
+				ExploitabilityScore: 1.6,
+				ImpactScore:         3.4,
+			},
+		},
+		LastModifiedDate: "2023-10-11T00:00Z",
+		PublishedDate:    "2023-10-11T00:00Z",
+	},
+	//////////////////////////////////////////
+	// End cURL and libcurl vulnerabilities //
+	//////////////////////////////////////////
+	////////////////////////////////////
+	// Start HTTP/2 Rapid Reset vulns //
+	////////////////////////////////////
+	"CVE-2023-39325": {
+		CVE: &schema.CVEJSON40{
+			CVEDataMeta: &schema.CVEJSON40CVEDataMeta{
+				ASSIGNER: "cve@mitre.org",
+				ID:       "CVE-2023-39325",
+			},
+			DataFormat:  "MITRE",
+			DataType:    "CVE",
+			DataVersion: "4.0",
+			Description: &schema.CVEJSON40Description{
+				DescriptionData: []*schema.CVEJSON40LangString{
+					{
+						Lang:  "en",
+						Value: "A flaw was found in the handling of multiplexed streams in the http/2 protocol. A client can repeatedly make requests for a new multiplex streams and immediately send a RST_STREAM frame to cancel them. This creates extra work for the server setting up and tearing down the streams while not hitting any server-side limit for maximum number of active streams per connection, resulting in a denial of service due to server resource consumption.",
+					},
+				},
+			},
+			Problemtype: &schema.CVEJSON40Problemtype{
+				ProblemtypeData: []*schema.CVEJSON40ProblemtypeProblemtypeData{
+					{
+						Description: []*schema.CVEJSON40LangString{
+							{
+								Lang:  "en",
+								Value: "CWE-611",
+							},
+						},
+					},
+				},
+			},
+			References: &schema.CVEJSON40References{
+				ReferenceData: []*schema.CVEJSON40Reference{
+					{
+						Name:      "https://github.com/golang/go/issues/63417",
+						Refsource: "MISC",
+						Tags:      []string{"Patch", "Third Party Advisory"},
+						URL:       "https://github.com/golang/go/issues/63417",
+					},
+				},
+			},
+		},
+		Configurations: &schema.NVDCVEFeedJSON10DefConfigurations{
+			CVEDataVersion: "4.0",
+			Nodes: []*schema.NVDCVEFeedJSON10DefNode{
+				{
+					CPEMatch: []*schema.NVDCVEFeedJSON10DefCPEMatch{
+						{
+							Cpe23Uri:            `cpe:2.3:a:go:http2:*:*:*:*:*:*:*:*`,
+							VersionEndExcluding: "0.17.0",
+							Vulnerable:          true,
+						},
+					},
+					Operator: "OR",
+				},
+			},
+		},
+		Impact: &schema.NVDCVEFeedJSON10DefImpact{
+			BaseMetricV3: &schema.NVDCVEFeedJSON10DefImpactBaseMetricV3{
+				CVSSV3: &schema.CVSSV30{
 					AttackComplexity:      "LOW",
 					AttackVector:          "NETWORK",
 					AvailabilityImpact:    "HIGH",
@@ -1177,32 +1180,90 @@
 				},
 				ExploitabilityScore: 3.9,
 				ImpactScore:         3.6,
-=======
-					AttackComplexity:      "HIGH",
-					AttackVector:          "NETWORK",
-					AvailabilityImpact:    "LOW",
-					BaseScore:             5.0,
-					BaseSeverity:          "MEDIUM",
-					ConfidentialityImpact: "LOW",
-					IntegrityImpact:       "LOW",
-					PrivilegesRequired:    "NONE",
-					Scope:                 "UNCHANGED",
-					UserInteraction:       "REQUIRED",
-					VectorString:          "CVSS:3.1/AV:N/AC:H/PR:N/UI:R/S:U/C:L/I:L/A:L",
-					Version:               "3.1",
-				},
-				ExploitabilityScore: 1.6,
-				ImpactScore:         3.4,
->>>>>>> 9759f123
 			},
 		},
 		LastModifiedDate: "2023-10-11T00:00Z",
 		PublishedDate:    "2023-10-11T00:00Z",
 	},
-<<<<<<< HEAD
-=======
-	//////////////////////////////////////////
-	// End cURL and libcurl vulnerabilities //
-	//////////////////////////////////////////
->>>>>>> 9759f123
+	"CVE-2023-44487": {
+		CVE: &schema.CVEJSON40{
+			CVEDataMeta: &schema.CVEJSON40CVEDataMeta{
+				ASSIGNER: "cve@mitre.org",
+				ID:       "CVE-2023-44487",
+			},
+			DataFormat:  "MITRE",
+			DataType:    "CVE",
+			DataVersion: "4.0",
+			Description: &schema.CVEJSON40Description{
+				DescriptionData: []*schema.CVEJSON40LangString{
+					{
+						Lang:  "en",
+						Value: "The HTTP/2 protocol allows a denial of service (server resource consumption) because request cancellation can reset many streams quickly, as exploited in the wild in August through October 2023.",
+					},
+				},
+			},
+			Problemtype: &schema.CVEJSON40Problemtype{
+				ProblemtypeData: []*schema.CVEJSON40ProblemtypeProblemtypeData{
+					{
+						Description: []*schema.CVEJSON40LangString{
+							{
+								Lang:  "en",
+								Value: "CWE-611",
+							},
+						},
+					},
+				},
+			},
+			References: &schema.CVEJSON40References{
+				ReferenceData: []*schema.CVEJSON40Reference{
+					{
+						Name:      "https://nvd.nist.gov/vuln/detail/CVE-2023-44487",
+						Refsource: "MISC",
+						Tags:      []string{"Patch", "Third Party Advisory"},
+						URL:       "https://nvd.nist.gov/vuln/detail/CVE-2023-44487",
+					},
+				},
+			},
+		},
+		Configurations: &schema.NVDCVEFeedJSON10DefConfigurations{
+			CVEDataVersion: "4.0",
+			Nodes: []*schema.NVDCVEFeedJSON10DefNode{
+				{
+					CPEMatch: []*schema.NVDCVEFeedJSON10DefCPEMatch{
+						{
+							Cpe23Uri:            `cpe:2.3:a:go:http2:*:*:*:*:*:*:*:*`,
+							VersionEndExcluding: "0.17.0",
+							Vulnerable:          true,
+						},
+					},
+					Operator: "OR",
+				},
+			},
+		},
+		Impact: &schema.NVDCVEFeedJSON10DefImpact{
+			BaseMetricV3: &schema.NVDCVEFeedJSON10DefImpactBaseMetricV3{
+				CVSSV3: &schema.CVSSV30{
+					AttackComplexity:      "LOW",
+					AttackVector:          "NETWORK",
+					AvailabilityImpact:    "HIGH",
+					BaseScore:             7.5,
+					BaseSeverity:          "HIGH",
+					ConfidentialityImpact: "NONE",
+					IntegrityImpact:       "NONE",
+					PrivilegesRequired:    "NONE",
+					Scope:                 "UNCHANGED",
+					UserInteraction:       "NONE",
+					VectorString:          "CVSS:3.1/AV:N/AC:L/PR:N/UI:N/S:U/C:N/I:N/A:H",
+					Version:               "3.1",
+				},
+				ExploitabilityScore: 3.9,
+				ImpactScore:         3.6,
+			},
+		},
+		LastModifiedDate: "2023-10-11T00:00Z",
+		PublishedDate:    "2023-10-11T00:00Z",
+	},
+	//////////////////////////////////
+	// End HTTP/2 Rapid Reset vulns //
+	//////////////////////////////////
 }