// Copyright 2017 clair authors
//
// Licensed under the Apache License, Version 2.0 (the "License");
// you may not use this file except in compliance with the License.
// You may obtain a copy of the License at
//
//     http://www.apache.org/licenses/LICENSE-2.0
//
// Unless required by applicable law or agreed to in writing, software
// distributed under the License is distributed on an "AS IS" BASIS,
// WITHOUT WARRANTIES OR CONDITIONS OF ANY KIND, either express or implied.
// See the License for the specific language governing permissions and
// limitations under the License.

// Package tarutil implements some tar utility functions.
package tarutil

import (
	"archive/tar"
	"bufio"
	"bytes"
	"compress/bzip2"
	"compress/gzip"
	"io"
	"os/exec"
	"path"
	"strings"

	"github.com/pkg/errors"
	log "github.com/sirupsen/logrus"
	"github.com/stackrox/rox/pkg/utils"
	"github.com/stackrox/scanner/pkg/elf"
	"github.com/stackrox/scanner/pkg/ioutils"
	"github.com/stackrox/scanner/pkg/matcher"
	"github.com/stackrox/scanner/pkg/metrics"
)

const (
	// DefaultMaxExtractableFileSizeMB is the default value for the max extractable file size.
	DefaultMaxExtractableFileSizeMB = 200
	// maxLazyReaderBufferSizeMB is the maximum buffer size in memory. Any file data beyond this
	// limit is backed by temporary files on disk.
<<<<<<< HEAD
	maxLazyReaderBufferSizeMB = 20
=======
	maxLazyReaderBufferSizeMB = 200
>>>>>>> a2e8bd81
)

var (
	// maxExtractableFileSize enforces the maximum size of a single file within a
	// tarball that will be extracted. This protects against malicious files that
	// may used in an attempt to perform a Denial of Service attack.
	maxExtractableFileSize int64 = DefaultMaxExtractableFileSizeMB * 1024 * 1024

	readLen     = 6 // max bytes to sniff
	gzipHeader  = []byte{0x1f, 0x8b}
	bzip2Header = []byte{0x42, 0x5a, 0x68}
	xzHeader    = []byte{0xfd, 0x37, 0x7a, 0x58, 0x5a, 0x00}
)

// SetMaxExtractableFileSize sets the max extractable file size.
// It is NOT thread-safe, and callers must ensure that it is called
// only when no scans are in progress (ex: during initialization).
// See comments on the maxExtractableFileSize variable for
// more details on its purpose.
func SetMaxExtractableFileSize(val int64) {
	maxExtractableFileSize = val
}

// ExtractFiles decompresses and extracts only the specified files from an
// io.Reader representing an archive.
func ExtractFiles(r io.Reader, filenameMatcher matcher.Matcher) (LayerFiles, error) {
	files := CreateNewLayerFiles(nil)

	// executableMatcher indicates if the given file is executable
	// for the FileData struct.
	executableMatcher := matcher.NewExecutableMatcher()

	// Decompress the archive.
	tr, err := NewTarReadCloser(r)
	if err != nil {
		return files, errors.Wrap(err, "could not extract tar archive")
	}
	defer tr.Close()

	// Telemetry variables.
	var numFiles, numMatchedFiles, numExtractedContentBytes int

	var prevLazyReader ioutils.LazyReaderAtWithDiskBackedBuffer
	defer func() {
		if prevLazyReader != nil {
			utils.IgnoreError(prevLazyReader.Close)
		}
	}()

	// For each element in the archive
	for {
		hdr, err := tr.Next()
		if err == io.EOF {
			break
		}
		if err != nil {
			return files, errors.Wrap(err, "could not advance in the tar archive")
		}
		numFiles++

		// Get element filename
		filename := strings.TrimPrefix(hdr.Name, "./")

		var contents io.ReaderAt
		if hdr.FileInfo().Mode().IsRegular() {
			// Recycle the buffer, if possible.
			var buf []byte
			if prevLazyReader != nil {
				buf = prevLazyReader.StealBuffer()
				utils.IgnoreError(prevLazyReader.Close)
			}
			prevLazyReader = ioutils.NewLazyReaderAtWithDiskBackedBuffer(tr, hdr.Size, buf, maxLazyReaderBufferSizeMB*1024*1024)
			contents = prevLazyReader
		} else {
			contents = bytes.NewReader(nil)
		}

		match, extractContents := filenameMatcher.Match(filename, hdr.FileInfo(), contents)
		if !match {
			continue
		}
		numMatchedFiles++

		// File size limit
		if extractContents && hdr.Size > maxExtractableFileSize {
			log.Errorf("Skipping file %q (%d bytes) because it was greater than the configured maxExtractableFileSizeMB of %d", filename, hdr.Size, maxExtractableFileSize)
			continue
		}

		// Extract the element
		switch hdr.Typeflag {
		case tar.TypeReg, tar.TypeLink:
			var fileData FileData

			fileData.ELFMetadata, err = elf.GetExecutableMetadata(contents)
			if err != nil {
				log.Errorf("Failed to get dependencies for %s: %v", filename, err)
			}

			executable, _ := executableMatcher.Match(filename, hdr.FileInfo(), contents)

			if extractContents {
				if hdr.Typeflag == tar.TypeLink {
					// A hard-link necessarily points to a previous absolute path in the
					// archive which we look if it was already extracted.
					linkedFile, ok := files.data[hdr.Linkname]
					if ok {
						fileData.Contents = linkedFile.Contents
					}
				} else {
					d := make([]byte, hdr.Size)
					if nRead, err := contents.ReadAt(d, 0); err != nil {
						log.Errorf("error reading %q: %v", hdr.Name, err)
						d = d[:nRead]
					}

					// Put the file directly
					fileData.Contents = d
					numExtractedContentBytes += len(d)
				}
			}
			fileData.Executable = executable
			files.data[filename] = fileData
		case tar.TypeSymlink:
			files.links[filename] = path.Clean(path.Join(path.Dir(filename), hdr.Linkname))
		case tar.TypeDir:
			// Do not bother saving the contents,
			// and directories are NOT considered executable.
			// However, add to the map, so the entry will exist.
			files.data[filename] = FileData{}
		}
	}
	files.detectRemovedFiles()

	metrics.ObserveFileCount(numFiles)
	metrics.ObserveMatchedFileCount(numMatchedFiles)
	metrics.ObserveExtractedContentBytes(numExtractedContentBytes)

	return files, nil
}

// XzReader implements io.ReadCloser for data compressed via `xz`.
type XzReader struct {
	io.ReadCloser
	cmd     *exec.Cmd
	closech chan error
}

// NewXzReader returns an io.ReadCloser by executing a command line `xz`
// executable to decompress the provided io.Reader.
//
// It is the caller's responsibility to call Close on the XzReader when done.
func NewXzReader(r io.Reader) (*XzReader, error) {
	rpipe, wpipe := io.Pipe()
	ex, err := exec.LookPath("xz")
	if err != nil {
		return nil, err
	}
	cmd := exec.Command(ex, "--decompress", "--stdout")

	closech := make(chan error)

	cmd.Stdin = r
	cmd.Stdout = wpipe

	go func() {
		err := cmd.Run()
		wpipe.CloseWithError(err)
		closech <- err
	}()

	return &XzReader{rpipe, cmd, closech}, nil
}

// Close cleans up the resources used by an XzReader.
func (r *XzReader) Close() error {
	r.ReadCloser.Close()
	r.cmd.Process.Kill()
	return <-r.closech
}

// TarReadCloser embeds a *tar.Reader and the related io.Closer
// It is the caller's responsibility to call Close on TarReadCloser when
// done.
type TarReadCloser struct {
	*tar.Reader
	io.Closer
}

// Close cleans up the resources used by a TarReadCloser.
func (r *TarReadCloser) Close() error {
	return r.Closer.Close()
}

// NewTarReadCloser attempts to detect the compression algorithm for an
// io.Reader and returns a TarReadCloser wrapping the Reader to transparently
// decompress the contents.
//
// Gzip/Bzip2/XZ detection is done by using the magic numbers:
// Gzip: the first two bytes should be 0x1f and 0x8b. Defined in the RFC1952.
// Bzip2: the first three bytes should be 0x42, 0x5a and 0x68. No RFC.
// XZ: the first three bytes should be 0xfd, 0x37, 0x7a, 0x58, 0x5a, 0x00. No RFC.
func NewTarReadCloser(r io.Reader) (*TarReadCloser, error) {
	br := bufio.NewReader(r)
	header, err := br.Peek(readLen)
	if err == nil {
		switch {
		case bytes.HasPrefix(header, gzipHeader):
			gr, err := gzip.NewReader(br)
			if err != nil {
				return nil, err
			}
			return &TarReadCloser{tar.NewReader(gr), gr}, nil
		case bytes.HasPrefix(header, bzip2Header):
			bzip2r := io.NopCloser(bzip2.NewReader(br))
			return &TarReadCloser{tar.NewReader(bzip2r), bzip2r}, nil
		case bytes.HasPrefix(header, xzHeader):
			xzr, err := NewXzReader(br)
			if err != nil {
				return nil, err
			}
			return &TarReadCloser{tar.NewReader(xzr), xzr}, nil
		}
	}

	dr := io.NopCloser(br)
	return &TarReadCloser{tar.NewReader(dr), dr}, nil
}<|MERGE_RESOLUTION|>--- conflicted
+++ resolved
@@ -40,11 +40,7 @@
 	DefaultMaxExtractableFileSizeMB = 200
 	// maxLazyReaderBufferSizeMB is the maximum buffer size in memory. Any file data beyond this
 	// limit is backed by temporary files on disk.
-<<<<<<< HEAD
-	maxLazyReaderBufferSizeMB = 20
-=======
 	maxLazyReaderBufferSizeMB = 200
->>>>>>> a2e8bd81
 )
 
 var (
