--- conflicted
+++ resolved
@@ -60,24 +60,6 @@
 	maxExtractableFileSize = val
 }
 
-<<<<<<< HEAD
-// FileData is the contents of a file and relevant metadata.
-type FileData struct {
-	// Contents is the contents of the file.
-	Contents []byte
-	// Executable indicates if the file is executable.
-	Executable bool
-	// ELFMetadata contains the dynamic library dependency metadata if the file is in ELF format.
-	ELFMetadata *elf.Metadata
-	// Name of link (valid for tar.TypeLink or tar.TypeSymlink).
-	LinkName string
-}
-
-// FilesMap is a map of files' paths to their contents.
-type FilesMap map[string]FileData
-
-=======
->>>>>>> 1983b2ef
 // ExtractFiles decompresses and extracts only the specified files from an
 // io.Reader representing an archive.
 func ExtractFiles(r io.Reader, filenameMatcher matcher.Matcher) (LayerFiles, error) {
