// +build e2e

package e2etests

import (
	"encoding/json"
	"fmt"
	"os"
	"sort"
	"strings"
	"testing"

	v1 "github.com/stackrox/scanner/api/v1"
	"github.com/stackrox/scanner/pkg/clairify/client"
	"github.com/stackrox/scanner/pkg/clairify/types"
	"github.com/stretchr/testify/assert"
	"github.com/stretchr/testify/require"
)

func getMatchingFeature(t *testing.T, featureList []v1.Feature, featureToFind v1.Feature, allowNotFound bool) *v1.Feature {
	candidateIdx := -1
	for i, f := range featureList {
		if f.Name == featureToFind.Name && f.Version == featureToFind.Version {
			require.Equal(t, -1, candidateIdx, "Found multiple features for %s/%s", f.Name, f.Version)
			candidateIdx = i
		}
	}
	if allowNotFound && candidateIdx == -1 {
		return nil
	}
	require.NotEqual(t, -1, candidateIdx, "Feature %+v not in list: %v", featureToFind, featureList)
	return &featureList[candidateIdx]
}

func checkMatch(t *testing.T, source string, expectedVuln, matchingVuln v1.Vulnerability) {
	if expectedVuln.Metadata == nil {
		assert.Nil(t, matchingVuln.Metadata, "Expected no metadata for %s but got some", expectedVuln.Name)
	} else {
		for _, keys := range [][]string{
			{source, "CVSSv2", "ExploitabilityScore"},
			{source, "CVSSv2", "Score"},
			{source, "CVSSv2", "ImpactScore"},
			{source, "CVSSv2", "Vectors"},
			{source, "CVSSv3", "ExploitabilityScore"},
			{source, "CVSSv3", "Score"},
			{source, "CVSSv3", "ImpactScore"},
			{source, "CVSSv3", "Vectors"},
		} {
			assert.NotNil(t, deepGet(expectedVuln.Metadata, keys...), "Value for nil for %+v", keys)
			assert.Equal(t, deepGet(expectedVuln.Metadata, keys...), deepGet(matchingVuln.Metadata, keys...), "Failed for %+v", keys)
		}
	}
	expectedVuln.Metadata = nil
	matchingVuln.Metadata = nil
	assert.Equal(t, expectedVuln, matchingVuln)
}

func verifyImageHasExpectedFeatures(t *testing.T, client *client.Clairify, test testCase, imageRequest *types.ImageRequest) {
	img, err := client.AddImage(test.username, test.password, imageRequest)
	require.NoError(t, err)

	env, err := client.RetrieveImageDataBySHA(img.SHA, &types.GetImageDataOpts{
		UncertifiedRHELResults: imageRequest.UncertifiedRHELScan,
	})
	require.NoError(t, err)
	require.Nil(t, env.Error)
	require.NotNil(t, env.Layer)

	assert.Equal(t, test.namespace, env.Layer.NamespaceName)

	// Filter out vulnerabilities with no metadata
	for idx, feature := range env.Layer.Features {
		filteredVulns := feature.Vulnerabilities[:0]
		for _, vuln := range feature.Vulnerabilities {
			if vuln.Metadata != nil {
				filteredVulns = append(filteredVulns, vuln)
			}
		}
		// env.Layer.Features is a []Feature so cannot just assign to feature
		env.Layer.Features[idx].Vulnerabilities = filteredVulns
	}

	for _, feature := range test.expectedFeatures {
		t.Run(fmt.Sprintf("%s/%s", feature.Name, feature.Version), func(t *testing.T) {
			matching := getMatchingFeature(t, env.Layer.Features, feature, false)
			if matching.Vulnerabilities != nil {
				sort.Slice(matching.Vulnerabilities, func(i, j int) bool {
					return matching.Vulnerabilities[i].Name < matching.Vulnerabilities[j].Name
				})
			}

<<<<<<< HEAD
			if test.checkProvidedExecutables {
				assert.ElementsMatch(t, feature.ProvidedExecutables, matching.ProvidedExecutables)
=======
			if checkProvidedExecutables {
				for _, exec := range matching.Executables {
					sort.Slice(exec.RequiredFeatures, func(i, j int) bool {
						return exec.RequiredFeatures[i].GetName() < exec.RequiredFeatures[j].GetName() ||
							exec.RequiredFeatures[i].GetName() == exec.RequiredFeatures[j].GetName() && exec.RequiredFeatures[i].GetVersion() < exec.RequiredFeatures[j].GetVersion()
					})
				}
				assert.ElementsMatch(t, feature.Executables, matching.Executables)
>>>>>>> c1693296
			}
			feature.Executables = nil
			matching.Executables = nil

			if !test.onlyCheckSpecifiedVulns {
				if len(matching.Vulnerabilities) != len(feature.Vulnerabilities) {
					matchingBytes, _ := json.MarshalIndent(matching.Vulnerabilities, "", "  ")
					featureVulnsBytes, _ := json.MarshalIndent(feature.Vulnerabilities, "", "  ")
					fmt.Printf("Matching: %s\n", matchingBytes)
					fmt.Printf("Expected Feature: %s\n", featureVulnsBytes)
				}

				require.Equal(t, len(feature.Vulnerabilities), len(matching.Vulnerabilities))
				for i, matchingVuln := range matching.Vulnerabilities {
					expectedVuln := feature.Vulnerabilities[i]
					checkMatch(t, test.source, expectedVuln, matchingVuln)
				}
			} else {
				for _, expectedVuln := range feature.Vulnerabilities {
					var foundMatch bool
					for _, matchingVuln := range matching.Vulnerabilities {
						if expectedVuln.Name != matchingVuln.Name {
							continue
						}
						foundMatch = true
						checkMatch(t, test.source, expectedVuln, matchingVuln)
					}
					assert.True(t, foundMatch)
				}
			}
			feature.Vulnerabilities = nil
			matching.Vulnerabilities = nil

			// Ensure the parts of the feature aside from the provided executables and vulnerabilities are equal, too.
			assert.Equal(t, feature, *matching)
		})
	}

	for _, feature := range test.unexpectedFeatures {
		assert.Nil(t, getMatchingFeature(t, env.Layer.Features, feature, true))
	}
}

func TestImageSanity(t *testing.T) {
	cli := client.New(getScannerHTTPEndpoint(), true)

	_, inCIRun := os.LookupEnv("CI")

	for _, testCase := range testCases {
		t.Run(testCase.image, func(t *testing.T) {
			if inCIRun && strings.HasPrefix(testCase.image, "docker.io/stackrox/sandbox") {
				testCase.image = strings.Replace(testCase.image, "docker.io/stackrox/sandbox:", "quay.io/rhacs-eng/qa:sandbox-", -1)
				testCase.registry = "https://quay.io"
				testCase.username = os.Getenv("QUAY_RHACS_ENG_RO_USERNAME")
				testCase.password = os.Getenv("QUAY_RHACS_ENG_RO_PASSWORD")
			}
			verifyImageHasExpectedFeatures(t, cli, testCase, &types.ImageRequest{Image: testCase.image, Registry: testCase.registry, UncertifiedRHELScan: testCase.uncertifiedRHEL})
		})
	}
}

func deepGet(m map[string]interface{}, keys ...string) interface{} {
	var currVal interface{} = m
	for _, k := range keys {
		if currVal == nil {
			return nil
		}
		asMap := currVal.(map[string]interface{})
		if asMap == nil {
			return nil
		}
		currVal = asMap[k]
	}
	return currVal
}<|MERGE_RESOLUTION|>--- conflicted
+++ resolved
@@ -89,11 +89,7 @@
 				})
 			}
 
-<<<<<<< HEAD
 			if test.checkProvidedExecutables {
-				assert.ElementsMatch(t, feature.ProvidedExecutables, matching.ProvidedExecutables)
-=======
-			if checkProvidedExecutables {
 				for _, exec := range matching.Executables {
 					sort.Slice(exec.RequiredFeatures, func(i, j int) bool {
 						return exec.RequiredFeatures[i].GetName() < exec.RequiredFeatures[j].GetName() ||
@@ -101,7 +97,6 @@
 					})
 				}
 				assert.ElementsMatch(t, feature.Executables, matching.Executables)
->>>>>>> c1693296
 			}
 			feature.Executables = nil
 			matching.Executables = nil
