--- conflicted
+++ resolved
@@ -1,4 +1,3 @@
-//go:build e2e
 // +build e2e
 
 package e2etests
@@ -137,1943 +136,7 @@
 
 	_, inCIRun := os.LookupEnv("CI")
 
-<<<<<<< HEAD
 	for _, testCase := range testCases {
-=======
-	for _, testCase := range []struct {
-		image              string
-		registry           string
-		username, password string
-		source             string
-		expectedFeatures   []v1.Feature
-		unexpectedFeatures []v1.Feature
-		// This specifies that the features only need to contain at least the vulnerabilities specified
-		onlyCheckSpecifiedVulns  bool
-		uncertifiedRHEL          bool
-		checkProvidedExecutables bool
-	}{
-		{
-			image:                    "ubuntu:16.04",
-			registry:                 "https://registry-1.docker.io",
-			source:                   "NVD",
-			onlyCheckSpecifiedVulns:  true,
-			checkProvidedExecutables: true,
-			expectedFeatures: []v1.Feature{
-				{
-					Name:          "lz4",
-					NamespaceName: "ubuntu:16.04",
-					VersionFormat: "dpkg",
-					Version:       "0.0~r131-2ubuntu2",
-					// The only provided executable file is a symlink, so there are no regular executable files.
-					ProvidedExecutables: []string{},
-					Vulnerabilities: []v1.Vulnerability{
-						{
-							Name:          "CVE-2021-3520",
-							NamespaceName: "ubuntu:16.04",
-							Description:   "There's a flaw in lz4. An attacker who submits a crafted file to an application linked with lz4 may be able to trigger an integer overflow, leading to calling of memmove() on a negative size argument, causing an out-of-bounds write and/or a crash. The greatest impact of this flaw is to availability, with some potential impact to confidentiality and integrity as well.",
-							Link:          "http://people.ubuntu.com/~ubuntu-security/cve/CVE-2021-3520",
-							Severity:      "Moderate",
-							Metadata: map[string]interface{}{
-								"NVD": map[string]interface{}{
-									"CVSSv2": map[string]interface{}{
-										"ExploitabilityScore": 10.0,
-										"ImpactScore":         6.4,
-										"Score":               7.5,
-										"Vectors":             "AV:N/AC:L/Au:N/C:P/I:P/A:P",
-									},
-									"CVSSv3": map[string]interface{}{
-										"ExploitabilityScore": 3.9,
-										"ImpactScore":         5.9,
-										"Score":               9.8,
-										"Vectors":             "CVSS:3.1/AV:N/AC:L/PR:N/UI:N/S:U/C:H/I:H/A:H",
-									},
-								},
-							},
-							FixedBy: "0.0~r131-2ubuntu2+esm1",
-						},
-					},
-					AddedBy: "sha256:58690f9b18fca6469a14da4e212c96849469f9b1be6661d2342a4bf01774aa50",
-					FixedBy: "0.0~r131-2ubuntu2+esm1",
-				},
-			},
-		},
-		{
-			image:    "docker.io/library/nginx:1.10",
-			registry: "https://registry-1.docker.io",
-			source:   "NVD",
-			expectedFeatures: []v1.Feature{
-				{
-					Name:            "diffutils",
-					NamespaceName:   "debian:8",
-					VersionFormat:   "dpkg",
-					Version:         "1:3.3-1",
-					Vulnerabilities: nil,
-					AddedBy:         "sha256:6d827a3ef358f4fa21ef8251f95492e667da826653fd43641cef5a877dc03a70",
-				},
-				{
-					Name:          "coreutils",
-					NamespaceName: "debian:8",
-					VersionFormat: "dpkg",
-					Version:       "8.23-4",
-					Vulnerabilities: []v1.Vulnerability{
-						{
-							Name:          "CVE-2016-2781",
-							NamespaceName: "debian:8",
-							Description:   "chroot in GNU coreutils, when used with --userspec, allows local users to escape to the parent session via a crafted TIOCSTI ioctl call, which pushes characters to the terminal's input buffer.",
-							Link:          "https://security-tracker.debian.org/tracker/CVE-2016-2781",
-							Severity:      "Low",
-							Metadata: map[string]interface{}{
-								"NVD": map[string]interface{}{
-									"CVSSv2": map[string]interface{}{
-										"ExploitabilityScore": 3.9,
-										"ImpactScore":         2.9,
-										"PublishedDateTime":   "2017-02-07T15:59Z",
-										"Score":               2.1,
-										"Vectors":             "AV:L/AC:L/Au:N/C:N/I:P/A:N",
-									},
-									"CVSSv3": map[string]interface{}{
-										"ExploitabilityScore": 2.0,
-										"ImpactScore":         4.0,
-										"Score":               6.5,
-										"Vectors":             "CVSS:3.0/AV:L/AC:L/PR:L/UI:N/S:C/C:N/I:H/A:N",
-									},
-								},
-							},
-						},
-						{
-							Name:          "CVE-2017-18018",
-							NamespaceName: "debian:8",
-							Description:   "In GNU Coreutils through 8.29, chown-core.c in chown and chgrp does not prevent replacement of a plain file with a symlink during use of the POSIX \"-R -L\" options, which allows local users to modify the ownership of arbitrary files by leveraging a race condition.",
-							Link:          "https://security-tracker.debian.org/tracker/CVE-2017-18018",
-							Severity:      "Low",
-							Metadata: map[string]interface{}{
-								"NVD": map[string]interface{}{
-									"CVSSv2": map[string]interface{}{
-										"ExploitabilityScore": 3.4,
-										"ImpactScore":         2.9,
-										"Score":               1.9,
-										"Vectors":             "AV:L/AC:M/Au:N/C:N/I:P/A:N",
-									},
-									"CVSSv3": map[string]interface{}{
-										"ExploitabilityScore": 1.0,
-										"ImpactScore":         3.6,
-										"Score":               4.7,
-										"Vectors":             "CVSS:3.0/AV:L/AC:H/PR:L/UI:N/S:U/C:N/I:H/A:N",
-									},
-									"PublishedDateTime":    "2018-01-04T04:29Z",
-									"LastModifiedDateTime": "2018-01-19T15:46Z",
-								},
-							},
-						},
-					},
-					AddedBy: "sha256:6d827a3ef358f4fa21ef8251f95492e667da826653fd43641cef5a877dc03a70",
-				},
-			},
-		},
-		{
-			image:                    "docker.io/kaizheh/apache-struts2-cve-2017-5638:latest",
-			registry:                 "https://registry-1.docker.io",
-			source:                   "NVD",
-			checkProvidedExecutables: true,
-			expectedFeatures: []v1.Feature{
-				{
-					Name:          "apt",
-					NamespaceName: "debian:8",
-					VersionFormat: "dpkg",
-					Version:       "1.0.9.8.4",
-					ProvidedExecutables: []string{
-						"/etc/cron.daily/apt",
-						"/etc/kernel/postinst.d/apt-auto-removal",
-						"/usr/share/bug/apt/script",
-						"/usr/lib/dpkg/methods/apt/update",
-						"/usr/lib/dpkg/methods/apt/setup",
-						"/usr/lib/dpkg/methods/apt/install",
-						"/usr/lib/apt/apt-helper",
-						"/usr/lib/apt/methods/cdrom",
-						"/usr/lib/apt/methods/copy",
-						"/usr/lib/apt/methods/file",
-						"/usr/lib/apt/methods/ftp",
-						"/usr/lib/apt/methods/gpgv",
-						"/usr/lib/apt/methods/gzip",
-						"/usr/lib/apt/methods/http",
-						"/usr/lib/apt/methods/mirror",
-						"/usr/lib/apt/methods/rred",
-						"/usr/lib/apt/methods/rsh",
-						"/usr/bin/apt",
-						"/usr/bin/apt-cache",
-						"/usr/bin/apt-cdrom",
-						"/usr/bin/apt-config",
-						"/usr/bin/apt-get",
-						"/usr/bin/apt-mark",
-						"/usr/bin/apt-key",
-					},
-					Vulnerabilities: []v1.Vulnerability{
-						{
-							Name:          "CVE-2011-3374",
-							NamespaceName: "debian:8",
-							Link:          "https://security-tracker.debian.org/tracker/CVE-2011-3374",
-							Severity:      "Low",
-							Description:   "It was found that apt-key in apt, all versions, do not correctly validate gpg keys with the master keyring, leading to a potential man-in-the-middle attack.",
-							Metadata: map[string]interface{}{
-								"NVD": map[string]interface{}{
-									"CVSSv2": map[string]interface{}{
-										"ImpactScore":         float64(2.9),
-										"PublishedDateTime":   "2019-01-28T21:29Z",
-										"Score":               4.3,
-										"Vectors":             "AV:N/AC:M/Au:N/C:N/I:P/A:N",
-										"ExploitabilityScore": 8.6,
-									},
-									"CVSSv3": map[string]interface{}{
-										"ExploitabilityScore": 2.2,
-										"ImpactScore":         1.4,
-										"Score":               3.7,
-										"Vectors":             "CVSS:3.1/AV:N/AC:H/PR:N/UI:N/S:U/C:N/I:L/A:N",
-									},
-									"LastModifiedDateTime": "2019-12-04T15:35Z",
-									"PublishedDateTime":    "2019-11-26T00:15Z",
-								},
-							},
-						},
-						{
-							Name:          "CVE-2019-3462",
-							NamespaceName: "debian:8",
-							Description:   "Incorrect sanitation of the 302 redirect field in HTTP transport method of apt versions 1.4.8 and earlier can lead to content injection by a MITM attacker, potentially leading to remote code execution on the target machine.",
-							Link:          "https://security-tracker.debian.org/tracker/CVE-2019-3462",
-							Severity:      "Important",
-							Metadata: map[string]interface{}{
-								"NVD": map[string]interface{}{
-									"CVSSv2": map[string]interface{}{
-										"ImpactScore":         float64(10),
-										"PublishedDateTime":   "2019-01-28T21:29Z",
-										"Score":               9.3,
-										"Vectors":             "AV:N/AC:M/Au:N/C:C/I:C/A:C",
-										"ExploitabilityScore": 8.6,
-									},
-									"CVSSv3": map[string]interface{}{
-										"ExploitabilityScore": 2.2,
-										"ImpactScore":         5.9,
-										"Score":               8.1,
-										"Vectors":             "CVSS:3.1/AV:N/AC:H/PR:N/UI:N/S:U/C:H/I:H/A:H",
-									},
-								},
-							},
-							FixedBy: "1.0.9.8.5",
-						},
-						{
-							Name:          "CVE-2020-3810",
-							NamespaceName: "debian:8",
-							Description:   "Missing input validation in the ar/tar implementations of APT before version 2.1.2 could result in denial of service when processing specially crafted deb files.",
-							Link:          "https://security-tracker.debian.org/tracker/CVE-2020-3810",
-							Severity:      "Moderate",
-							Metadata: map[string]interface{}{
-								"NVD": map[string]interface{}{
-									"CVSSv2": map[string]interface{}{
-										"ExploitabilityScore": 8.6,
-										"ImpactScore":         2.9,
-										"Score":               4.3,
-										"Vectors":             "AV:N/AC:M/Au:N/C:N/I:N/A:P",
-									},
-									"CVSSv3": map[string]interface{}{
-										"ExploitabilityScore": 1.8,
-										"ImpactScore":         3.6,
-										"Score":               5.5,
-										"Vectors":             "CVSS:3.1/AV:L/AC:L/PR:N/UI:R/S:U/C:N/I:N/A:H",
-									},
-									"LastModifiedDateTime": "2020-05-18T16:36Z",
-									"PublishedDateTime":    "2020-05-15T14:15Z",
-								},
-							},
-							FixedBy: "1.0.9.8.6",
-						},
-					},
-					AddedBy: "sha256:9f0706ba7422412cd468804fee456786f88bed94bf9aea6dde2a47f770d19d27",
-					FixedBy: "1.0.9.8.6",
-				},
-			},
-		},
-		{
-			image:    "docker.io/anchore/anchore-engine:v0.5.0",
-			registry: "https://registry-1.docker.io",
-			source:   "Red Hat",
-			// This image is older than June 2020, so we need to explicitly request for an uncertified scan.
-			uncertifiedRHEL:          true,
-			checkProvidedExecutables: true,
-			expectedFeatures: []v1.Feature{
-				{
-					Name:          "procps-ng",
-					NamespaceName: "centos:7",
-					VersionFormat: "rpm",
-					Version:       "3.3.10-26.el7",
-					ProvidedExecutables: []string{
-						"/usr/bin/free",
-						"/usr/bin/pgrep",
-						"/usr/bin/pkill",
-						"/usr/bin/pmap",
-						"/usr/bin/ps",
-						"/usr/bin/pwdx",
-						"/usr/bin/skill",
-						"/usr/bin/slabtop",
-						"/usr/bin/snice",
-						"/usr/bin/tload",
-						"/usr/bin/top",
-						"/usr/bin/uptime",
-						"/usr/bin/vmstat",
-						"/usr/bin/w",
-						"/usr/bin/watch",
-						"/usr/lib64/libprocps.so.4.0.0",
-						"/usr/sbin/sysctl",
-					},
-					Vulnerabilities: []v1.Vulnerability{
-						{
-							Name:          "CVE-2018-1121",
-							NamespaceName: "centos:7",
-							Description:   "DOCUMENTATION: Since the kernel's proc_pid_readdir() returns PID entries in ascending numeric order, a process occupying a high PID can use inotify events to determine when the process list is being scanned, and fork/exec to obtain a lower PID, thus avoiding enumeration. An unprivileged attacker can hide a process from procps-ng's utilities by exploiting a race condition in reading /proc/PID entries.             STATEMENT: The /proc filesystem is not a reliable mechanism to account for processes running on a system, as it is unable to offer snapshot semantics. Short-lived processes have always been able to escape detection by tools that monitor /proc. This CVE simply identifies a reliable way to do so using inotify. Process accounting for security purposes, or with a requirement to record very short-running processes and those attempting to evade detection, should be performed with more robust methods such as auditd(8) (the Linux Audit Daemon) or systemtap.",
-							Link:          "https://access.redhat.com/security/cve/CVE-2018-1121",
-							Severity:      "Low",
-							Metadata: map[string]interface{}{
-								"Red Hat": map[string]interface{}{
-									"CVSSv2": map[string]interface{}{
-										"ExploitabilityScore": 0.0,
-										"ImpactScore":         0.0,
-										"Score":               0.0,
-										"Vectors":             "",
-									},
-									"CVSSv3": map[string]interface{}{
-										"ExploitabilityScore": 1.3,
-										"ImpactScore":         2.5,
-										"Score":               3.9,
-										"Vectors":             "CVSS:3.0/AV:L/AC:L/PR:L/UI:R/S:U/C:N/I:L/A:L",
-									},
-								},
-							},
-						},
-						{
-							Name:          "CVE-2018-1123",
-							NamespaceName: "centos:7",
-							Description:   "DOCUMENTATION: Due to incorrect accounting when decoding and escaping Unicode data in procfs, ps is vulnerable to overflowing an mmap()ed region when formatting the process list for display. Since ps maps a guard page at the end of the buffer, impact is limited to a crash.",
-							Link:          "https://access.redhat.com/security/cve/CVE-2018-1123",
-							Severity:      "Low",
-							Metadata: map[string]interface{}{
-								"Red Hat": map[string]interface{}{
-									"CVSSv2": map[string]interface{}{
-										"ExploitabilityScore": 0.0,
-										"ImpactScore":         0.0,
-										"Score":               0.0,
-										"Vectors":             "",
-									},
-									"CVSSv3": map[string]interface{}{
-										"ExploitabilityScore": 1.3,
-										"ImpactScore":         2.5,
-										"Score":               3.9,
-										"Vectors":             "CVSS:3.0/AV:L/AC:L/PR:L/UI:R/S:U/C:N/I:L/A:L",
-									},
-								},
-							},
-						},
-						{
-							Name:          "CVE-2018-1125",
-							NamespaceName: "centos:7",
-							Description:   "DOCUMENTATION: If a process inspected by pgrep has an argument longer than INT_MAX bytes, \"int bytes\" could wrap around back to a large positive int (rather than approaching zero), leading to a stack buffer overflow via strncat().                          MITIGATION: The procps suite on Red Hat Enterprise Linux is built with FORTIFY, which limits the impact of this stack overflow (and others like it) to a crash.",
-							Link:          "https://access.redhat.com/security/cve/CVE-2018-1125",
-							Severity:      "Low",
-							Metadata: map[string]interface{}{
-								"Red Hat": map[string]interface{}{
-									"CVSSv2": map[string]interface{}{
-										"ExploitabilityScore": 0.0,
-										"ImpactScore":         0.0,
-										"Score":               0.0,
-										"Vectors":             "",
-									},
-									"CVSSv3": map[string]interface{}{
-										"ExploitabilityScore": 1.8,
-										"ImpactScore":         2.5,
-										"Score":               4.4,
-										"Vectors":             "CVSS:3.0/AV:L/AC:L/PR:L/UI:N/S:U/C:N/I:L/A:L",
-									},
-								},
-							},
-						},
-					},
-					AddedBy: "sha256:c8d67acdb2ffaebd638cf55a8fccc63693211060670aa7f0ea1d65b5d2c674dd",
-				},
-			},
-		},
-		{
-			image:    "us.gcr.io/stackrox-ci/qa/apache/server:latest",
-			registry: "https://us.gcr.io",
-			username: "_json_key",
-			password: os.Getenv("GOOGLE_SA_CIRCLECI_SCANNER"),
-			source:   "NVD",
-			expectedFeatures: []v1.Feature{
-				{
-					Name:          "cron",
-					NamespaceName: "ubuntu:14.04",
-					VersionFormat: "dpkg",
-					Version:       "3.0pl1-124ubuntu2",
-					AddedBy:       "sha256:bae382666908fd87a3a3646d7eb7176fa42226027d3256cac38ee0b79bdb0491",
-					Vulnerabilities: []v1.Vulnerability{
-						{
-							Name:          "CVE-2017-9525",
-							NamespaceName: "ubuntu:14.04",
-							Description:   "In the cron package through 3.0pl1-128 on Debian, and through 3.0pl1-128ubuntu2 on Ubuntu, the postinst maintainer script allows for group-crontab-to-root privilege escalation via symlink attacks against unsafe usage of the chown and chmod programs.",
-							Link:          "http://people.ubuntu.com/~ubuntu-security/cve/CVE-2017-9525",
-							Severity:      "Low",
-							Metadata: map[string]interface{}{
-								"NVD": map[string]interface{}{
-									"CVSSv2": map[string]interface{}{
-										"ExploitabilityScore": 3.4,
-										"ImpactScore":         10.0,
-										"Score":               6.9,
-										"Vectors":             "AV:L/AC:M/Au:N/C:C/I:C/A:C",
-									},
-									"CVSSv3": map[string]interface{}{
-										"ExploitabilityScore": 0.8,
-										"ImpactScore":         5.9,
-										"Score":               6.7,
-										"Vectors":             "CVSS:3.0/AV:L/AC:L/PR:H/UI:N/S:U/C:H/I:H/A:H",
-									},
-									"LastModifiedDateTime": "2019-03-21T23:29Z",
-									"PublishedDateTime":    "2017-06-09T16:29Z",
-								},
-							},
-						},
-					},
-				},
-			},
-		},
-		{
-			image:                   "mcr.microsoft.com/dotnet/core/runtime:3.1.2",
-			registry:                "https://mcr.microsoft.com",
-			source:                  "NVD",
-			onlyCheckSpecifiedVulns: true,
-			expectedFeatures: []v1.Feature{
-				{
-					Name:          "microsoft.netcore.app",
-					Version:       "3.1.2",
-					VersionFormat: component.DotNetCoreRuntimeSourceType.String(),
-					Location:      "usr/share/dotnet/shared/Microsoft.NETCore.App/3.1.2/",
-					AddedBy:       "sha256:b48f8e1b0b06887c382543e23275911a388c1010e3436dc9b708ef29885bb594",
-					FixedBy:       "3.1.18",
-					Vulnerabilities: []v1.Vulnerability{
-						{
-							Name:        "CVE-2020-1108",
-							Description: "A denial of service vulnerability exists when .NET Core or .NET Framework improperly handles web requests, aka '.NET Core & .NET Framework Denial of Service Vulnerability'.",
-							Link:        "https://nvd.nist.gov/vuln/detail/CVE-2020-1108",
-							FixedBy:     "3.1.5",
-							Metadata: map[string]interface{}{
-								"NVD": map[string]interface{}{
-									"CVSSv2": map[string]interface{}{
-										"ExploitabilityScore": 10.0,
-										"ImpactScore":         2.9,
-										"Score":               5.0,
-										"Vectors":             "AV:N/AC:L/Au:N/C:N/I:N/A:P",
-									},
-									"CVSSv3": map[string]interface{}{
-										"ExploitabilityScore": 3.9,
-										"ImpactScore":         3.6,
-										"Score":               7.5,
-										"Vectors":             "CVSS:3.1/AV:N/AC:L/PR:N/UI:N/S:U/C:N/I:N/A:H",
-									},
-									"LastModifiedDateTime": "2020-06-05T19:53:00Z",
-									"PublishedDateTime":    "2020-05-21T23:15:00Z",
-								},
-							},
-							Severity: "Important",
-						},
-						{
-							Name:        "CVE-2020-1147",
-							Description: "A remote code execution vulnerability exists in .NET Framework, Microsoft SharePoint, and Visual Studio when the software fails to check the source markup of XML file input, aka '.NET Framework, SharePoint Server, and Visual Studio Remote Code Execution Vulnerability'.",
-							Link:        "https://nvd.nist.gov/vuln/detail/CVE-2020-1147",
-							FixedBy:     "3.1.6",
-							Metadata: map[string]interface{}{
-								"NVD": map[string]interface{}{
-									"CVSSv2": map[string]interface{}{
-										"ExploitabilityScore": 8.6,
-										"ImpactScore":         6.4,
-										"Score":               6.8,
-										"Vectors":             "AV:N/AC:M/Au:N/C:P/I:P/A:P",
-									},
-									"CVSSv3": map[string]interface{}{
-										"ExploitabilityScore": 1.8,
-										"ImpactScore":         5.9,
-										"Score":               7.8,
-										"Vectors":             "CVSS:3.1/AV:L/AC:L/PR:N/UI:R/S:U/C:H/I:H/A:H",
-									},
-									"LastModifiedDateTime": "2020-08-20T15:15Z",
-									"PublishedDateTime":    "2020-07-14T23:15Z",
-								},
-							},
-							Severity: "Important",
-						},
-						{
-							Name:        "CVE-2021-1721",
-							Description: ".NET Core and Visual Studio Denial of Service Vulnerability",
-							Link:        "https://nvd.nist.gov/vuln/detail/CVE-2021-1721",
-							Metadata: map[string]interface{}{
-								"NVD": map[string]interface{}{
-									"CVSSv2": map[string]interface{}{
-										"ExploitabilityScore": 8.6,
-										"ImpactScore":         2.9,
-										"Score":               4.3,
-										"Vectors":             "AV:N/AC:M/Au:N/C:N/I:N/A:P",
-									},
-									"CVSSv3": map[string]interface{}{
-										"ExploitabilityScore": 2.8,
-										"ImpactScore":         3.6,
-										"Score":               6.5,
-										"Vectors":             "CVSS:3.1/AV:N/AC:L/PR:N/UI:R/S:U/C:N/I:N/A:H",
-									},
-									"LastModifiedDateTime": "2021-03-01T16:34Z",
-									"PublishedDateTime":    "2021-02-25T23:15Z",
-								},
-							},
-							FixedBy:  "3.1.12",
-							Severity: "Moderate",
-						},
-						{
-							Name:        "CVE-2021-1723",
-							Description: "ASP.NET Core and Visual Studio Denial of Service Vulnerability",
-							Link:        "https://nvd.nist.gov/vuln/detail/CVE-2021-1723",
-							FixedBy:     "3.1.11",
-							Metadata: map[string]interface{}{
-								"NVD": map[string]interface{}{
-									"CVSSv2": map[string]interface{}{
-										"ExploitabilityScore": 10.0,
-										"ImpactScore":         2.9,
-										"Score":               5.0,
-										"Vectors":             "AV:N/AC:L/Au:N/C:N/I:N/A:P",
-									},
-									"CVSSv3": map[string]interface{}{
-										"ExploitabilityScore": 3.9,
-										"ImpactScore":         3.6,
-										"Score":               7.5,
-										"Vectors":             "CVSS:3.1/AV:N/AC:L/PR:N/UI:N/S:U/C:N/I:N/A:H",
-									},
-									"LastModifiedDateTime": "2021-01-25T19:54Z",
-									"PublishedDateTime":    "2021-01-12T20:15Z",
-								},
-							},
-							Severity: "Important",
-						},
-						{
-							Name:        "CVE-2021-24112",
-							Description: ".NET Core Remote Code Execution Vulnerability This CVE ID is unique from CVE-2021-26701.",
-							Link:        "https://nvd.nist.gov/vuln/detail/CVE-2021-24112",
-							Metadata: map[string]interface{}{
-								"NVD": map[string]interface{}{
-									"CVSSv2": map[string]interface{}{
-										"ExploitabilityScore": 10.0,
-										"ImpactScore":         6.4,
-										"Score":               7.5,
-										"Vectors":             "AV:N/AC:L/Au:N/C:P/I:P/A:P",
-									},
-									"CVSSv3": map[string]interface{}{
-										"ExploitabilityScore": 3.9,
-										"ImpactScore":         5.9,
-										"Score":               9.8,
-										"Vectors":             "CVSS:3.1/AV:N/AC:L/PR:N/UI:N/S:U/C:H/I:H/A:H",
-									},
-									"LastModifiedDateTime": "2021-03-01T16:34Z",
-									"PublishedDateTime":    "2021-02-25T23:15Z",
-								},
-							},
-							FixedBy:  "3.1.12",
-							Severity: "Critical",
-						},
-						{
-							Name:        "CVE-2021-26701",
-							Description: ".NET Core Remote Code Execution Vulnerability This CVE ID is unique from CVE-2021-24112.",
-							Link:        "https://nvd.nist.gov/vuln/detail/CVE-2021-26701",
-							Metadata: map[string]interface{}{
-								"NVD": map[string]interface{}{
-									"CVSSv2": map[string]interface{}{
-										"ExploitabilityScore": 10.0,
-										"ImpactScore":         6.4,
-										"Score":               7.5,
-										"Vectors":             "AV:N/AC:L/Au:N/C:P/I:P/A:P",
-									},
-									"CVSSv3": map[string]interface{}{
-										"ExploitabilityScore": 3.9,
-										"ImpactScore":         5.9,
-										"Score":               9.8,
-										"Vectors":             "CVSS:3.1/AV:N/AC:L/PR:N/UI:N/S:U/C:H/I:H/A:H",
-									},
-									"LastModifiedDateTime": "2021-03-12T13:25Z",
-									"PublishedDateTime":    "2021-02-25T23:15Z",
-								},
-							},
-							FixedBy:  "3.1.13",
-							Severity: "Critical",
-						},
-						{
-							Name:        "CVE-2021-31204",
-							Description: ".NET and Visual Studio Elevation of Privilege Vulnerability",
-							Link:        "https://nvd.nist.gov/vuln/detail/CVE-2021-31204",
-							Metadata: map[string]interface{}{
-								"NVD": map[string]interface{}{
-									"CVSSv2": map[string]interface{}{
-										"ExploitabilityScore": 3.9,
-										"ImpactScore":         6.4,
-										"Score":               4.6,
-										"Vectors":             "AV:L/AC:L/Au:N/C:P/I:P/A:P",
-									},
-									"CVSSv3": map[string]interface{}{
-										"ExploitabilityScore": 1.8,
-										"ImpactScore":         5.9,
-										"Score":               7.8,
-										"Vectors":             "CVSS:3.1/AV:L/AC:L/PR:L/UI:N/S:U/C:H/I:H/A:H",
-									},
-									"LastModifiedDateTime": "2021-05-20T12:48Z",
-									"PublishedDateTime":    "2021-05-11T19:15Z",
-								},
-							},
-							FixedBy:  "3.1.15",
-							Severity: "Important",
-						},
-					},
-				},
-			},
-		},
-		{
-			image:                   "mcr.microsoft.com/dotnet/core/sdk:3.1.100@sha256:091126a93870729f4438ee7ed682ed98639a89acebed40409af90f84302c48dd",
-			registry:                "https://mcr.microsoft.com",
-			source:                  "NVD",
-			onlyCheckSpecifiedVulns: true,
-			expectedFeatures: []v1.Feature{
-				{
-					Name:          "microsoft.aspnetcore.app",
-					VersionFormat: component.DotNetCoreRuntimeSourceType.String(),
-					Version:       "3.1.0",
-					Vulnerabilities: []v1.Vulnerability{
-						{
-							Name:        "CVE-2020-0602",
-							Description: "A denial of service vulnerability exists when ASP.NET Core improperly handles web requests, aka 'ASP.NET Core Denial of Service Vulnerability'.",
-							Link:        "https://nvd.nist.gov/vuln/detail/CVE-2020-0602",
-							Metadata: map[string]interface{}{
-								"NVD": map[string]interface{}{
-									"PublishedDateTime":    "2020-01-14T23:15Z",
-									"LastModifiedDateTime": "2020-01-17T02:49Z",
-									"CVSSv2": map[string]interface{}{
-										"Vectors":             "AV:N/AC:L/Au:N/C:N/I:N/A:P",
-										"Score":               5.0,
-										"ExploitabilityScore": 10.0,
-										"ImpactScore":         2.9,
-									},
-									"CVSSv3": map[string]interface{}{
-										"Vectors":             "CVSS:3.1/AV:N/AC:L/PR:N/UI:N/S:U/C:N/I:N/A:H",
-										"Score":               7.5,
-										"ExploitabilityScore": 3.9,
-										"ImpactScore":         3.6,
-									},
-								},
-							},
-							FixedBy:  "3.1.1",
-							Severity: "Important",
-						},
-						{
-							Name:        "CVE-2020-0603",
-							Description: "A remote code execution vulnerability exists in ASP.NET Core software when the software fails to handle objects in memory.An attacker who successfully exploited the vulnerability could run arbitrary code in the context of the current user, aka 'ASP.NET Core Remote Code Execution Vulnerability'.",
-							Link:        "https://nvd.nist.gov/vuln/detail/CVE-2020-0603",
-							Metadata: map[string]interface{}{
-								"NVD": map[string]interface{}{
-									"PublishedDateTime":    "2020-01-14T23:15Z",
-									"LastModifiedDateTime": "2020-01-17T19:22Z",
-									"CVSSv2": map[string]interface{}{
-										"Vectors":             "AV:N/AC:M/Au:N/C:C/I:C/A:C",
-										"Score":               9.3,
-										"ExploitabilityScore": 8.6,
-										"ImpactScore":         10.0,
-									},
-									"CVSSv3": map[string]interface{}{
-										"Vectors":             "CVSS:3.1/AV:N/AC:L/PR:N/UI:R/S:U/C:H/I:H/A:H",
-										"Score":               8.8,
-										"ExploitabilityScore": 2.8,
-										"ImpactScore":         5.9,
-									},
-								},
-							},
-							FixedBy:  "3.1.1",
-							Severity: "Important",
-						},
-						{
-							Name:        "CVE-2020-1045",
-							Description: "A security feature bypass vulnerability exists in the way Microsoft ASP.NET Core parses encoded cookie names.The ASP.NET Core cookie parser decodes entire cookie strings which could allow a malicious attacker to set a second cookie with the name being percent encoded.The security update addresses the vulnerability by fixing the way the ASP.NET Core cookie parser handles encoded names., aka 'Microsoft ASP.NET Core Security Feature Bypass Vulnerability'.",
-							Link:        "https://nvd.nist.gov/vuln/detail/CVE-2020-1045",
-							Metadata: map[string]interface{}{
-								"NVD": map[string]interface{}{
-									"PublishedDateTime":    "2020-09-11T17:15Z",
-									"LastModifiedDateTime": "2020-10-02T03:15Z",
-									"CVSSv2": map[string]interface{}{
-										"Vectors":             "AV:N/AC:L/Au:N/C:N/I:P/A:N",
-										"Score":               5.0,
-										"ExploitabilityScore": 10.0,
-										"ImpactScore":         2.9,
-									},
-									"CVSSv3": map[string]interface{}{
-										"Vectors":             "CVSS:3.1/AV:N/AC:L/PR:N/UI:N/S:U/C:N/I:H/A:N",
-										"Score":               7.5,
-										"ExploitabilityScore": 3.9,
-										"ImpactScore":         3.6,
-									},
-								},
-							},
-							FixedBy:  "3.1.8",
-							Severity: "Important",
-						},
-						{
-							Name:        "CVE-2020-1161",
-							Description: "A denial of service vulnerability exists when ASP.NET Core improperly handles web requests, aka 'ASP.NET Core Denial of Service Vulnerability'.",
-							Link:        "https://nvd.nist.gov/vuln/detail/CVE-2020-1161",
-							Metadata: map[string]interface{}{
-								"NVD": map[string]interface{}{
-									"PublishedDateTime":    "2020-05-21T23:15Z",
-									"LastModifiedDateTime": "2020-05-27T18:54Z",
-									"CVSSv2": map[string]interface{}{
-										"Vectors":             "AV:N/AC:L/Au:N/C:N/I:N/A:P",
-										"Score":               5.0,
-										"ExploitabilityScore": 10.0,
-										"ImpactScore":         2.9,
-									},
-									"CVSSv3": map[string]interface{}{
-										"Vectors":             "CVSS:3.1/AV:N/AC:L/PR:N/UI:N/S:U/C:N/I:N/A:H",
-										"Score":               7.5,
-										"ExploitabilityScore": 3.9,
-										"ImpactScore":         3.6,
-									},
-								},
-							},
-							FixedBy:  "3.1.4",
-							Severity: "Important",
-						},
-						{
-							Name:        "CVE-2020-1597",
-							Description: "A denial of service vulnerability exists when ASP.NET Core improperly handles web requests, aka 'ASP.NET Core Denial of Service Vulnerability'.",
-							Link:        "https://nvd.nist.gov/vuln/detail/CVE-2020-1597",
-							Metadata: map[string]interface{}{
-								"NVD": map[string]interface{}{
-									"PublishedDateTime":    "2020-08-17T19:15Z",
-									"LastModifiedDateTime": "2020-09-25T20:15Z",
-									"CVSSv2": map[string]interface{}{
-										"Vectors":             "AV:N/AC:L/Au:N/C:N/I:N/A:P",
-										"Score":               5.0,
-										"ExploitabilityScore": 10.0,
-										"ImpactScore":         2.9,
-									},
-									"CVSSv3": map[string]interface{}{
-										"Vectors":             "CVSS:3.1/AV:N/AC:L/PR:N/UI:N/S:U/C:N/I:N/A:H",
-										"Score":               7.5,
-										"ExploitabilityScore": 3.9,
-										"ImpactScore":         3.6,
-									},
-								},
-							},
-							FixedBy:  "3.1.7",
-							Severity: "Important",
-						},
-						{
-							Name:        "CVE-2021-1723",
-							Description: "ASP.NET Core and Visual Studio Denial of Service Vulnerability",
-							Link:        "https://nvd.nist.gov/vuln/detail/CVE-2021-1723",
-							FixedBy:     "3.1.11",
-							Metadata: map[string]interface{}{
-								"NVD": map[string]interface{}{
-									"CVSSv2": map[string]interface{}{
-										"ExploitabilityScore": 10.0,
-										"ImpactScore":         2.9,
-										"Score":               5.0,
-										"Vectors":             "AV:N/AC:L/Au:N/C:N/I:N/A:P",
-									},
-									"CVSSv3": map[string]interface{}{
-										"ExploitabilityScore": 3.9,
-										"ImpactScore":         3.6,
-										"Score":               7.5,
-										"Vectors":             "CVSS:3.1/AV:N/AC:L/PR:N/UI:N/S:U/C:N/I:N/A:H",
-									},
-									"LastModifiedDateTime": "2021-01-25T19:54Z",
-									"PublishedDateTime":    "2021-01-12T20:15Z",
-								},
-							},
-							Severity: "Important",
-						},
-					},
-					AddedBy:  "sha256:5bd47e7e8ad7786db14c79827b543615728f0e27567f5b05d4c13db29bb24c7a",
-					Location: "usr/share/dotnet/shared/Microsoft.AspNetCore.App/3.1.0/",
-					FixedBy:  "3.1.11",
-				},
-				{
-					Name:          "microsoft.netcore.app",
-					VersionFormat: "DotNetCoreRuntimeSourceType",
-					Version:       "3.1.0",
-					Vulnerabilities: []v1.Vulnerability{
-						{
-							Name:        "CVE-2020-0605",
-							Description: "A remote code execution vulnerability exists in .NET software when the software fails to check the source markup of a file.An attacker who successfully exploited the vulnerability could run arbitrary code in the context of the current user, aka '.NET Framework Remote Code Execution Vulnerability'. This CVE ID is unique from CVE-2020-0606.",
-							Link:        "https://nvd.nist.gov/vuln/detail/CVE-2020-0605",
-							Metadata: map[string]interface{}{
-								"NVD": map[string]interface{}{
-									"PublishedDateTime":    "2020-01-14T23:15Z",
-									"LastModifiedDateTime": "2020-01-21T21:22Z",
-									"CVSSv2": map[string]interface{}{
-										"Vectors":             "AV:N/AC:M/Au:N/C:C/I:C/A:C",
-										"Score":               9.3,
-										"ExploitabilityScore": 8.6,
-										"ImpactScore":         10.0,
-									},
-									"CVSSv3": map[string]interface{}{
-										"Vectors":             "CVSS:3.1/AV:N/AC:L/PR:N/UI:R/S:U/C:H/I:H/A:H",
-										"Score":               8.8,
-										"ExploitabilityScore": 2.8,
-										"ImpactScore":         5.9,
-									},
-								},
-							},
-							FixedBy:  "3.1.1",
-							Severity: "Important",
-						},
-						{
-							Name:        "CVE-2020-0606",
-							Description: "A remote code execution vulnerability exists in .NET software when the software fails to check the source markup of a file.An attacker who successfully exploited the vulnerability could run arbitrary code in the context of the current user, aka '.NET Framework Remote Code Execution Vulnerability'. This CVE ID is unique from CVE-2020-0605.",
-							Link:        "https://nvd.nist.gov/vuln/detail/CVE-2020-0606",
-							Metadata: map[string]interface{}{
-								"NVD": map[string]interface{}{
-									"PublishedDateTime":    "2020-01-14T23:15Z",
-									"LastModifiedDateTime": "2020-01-17T03:03Z",
-									"CVSSv2": map[string]interface{}{
-										"Vectors":             "AV:N/AC:M/Au:N/C:C/I:C/A:C",
-										"Score":               9.3,
-										"ExploitabilityScore": 8.6,
-										"ImpactScore":         10.0,
-									},
-									"CVSSv3": map[string]interface{}{
-										"Vectors":             "CVSS:3.1/AV:N/AC:L/PR:N/UI:R/S:U/C:H/I:H/A:H",
-										"Score":               8.8,
-										"ExploitabilityScore": 2.8,
-										"ImpactScore":         5.9,
-									},
-								},
-							},
-							FixedBy:  "3.1.1",
-							Severity: "Important",
-						},
-						{
-							Name:        "CVE-2020-1108",
-							Description: "A denial of service vulnerability exists when .NET Core or .NET Framework improperly handles web requests, aka '.NET Core & .NET Framework Denial of Service Vulnerability'.",
-							Link:        "https://nvd.nist.gov/vuln/detail/CVE-2020-1108",
-							Metadata: map[string]interface{}{
-								"NVD": map[string]interface{}{
-									"PublishedDateTime":    "2020-05-21T23:15Z",
-									"LastModifiedDateTime": "2020-06-05T19:53Z",
-									"CVSSv2": map[string]interface{}{
-										"Vectors":             "AV:N/AC:L/Au:N/C:N/I:N/A:P",
-										"Score":               5.0,
-										"ExploitabilityScore": 10.0,
-										"ImpactScore":         2.9,
-									},
-									"CVSSv3": map[string]interface{}{
-										"Vectors":             "CVSS:3.1/AV:N/AC:L/PR:N/UI:N/S:U/C:N/I:N/A:H",
-										"Score":               7.5,
-										"ExploitabilityScore": 3.9,
-										"ImpactScore":         3.6,
-									},
-								},
-							},
-							FixedBy:  "3.1.5",
-							Severity: "Important",
-						},
-						{
-							Name:        "CVE-2020-1147",
-							Description: "A remote code execution vulnerability exists in .NET Framework, Microsoft SharePoint, and Visual Studio when the software fails to check the source markup of XML file input, aka '.NET Framework, SharePoint Server, and Visual Studio Remote Code Execution Vulnerability'.",
-							Link:        "https://nvd.nist.gov/vuln/detail/CVE-2020-1147",
-							Metadata: map[string]interface{}{
-								"NVD": map[string]interface{}{
-									"PublishedDateTime":    "2020-07-14T23:15Z",
-									"LastModifiedDateTime": "2020-08-20T15:15Z",
-									"CVSSv2": map[string]interface{}{
-										"Vectors":             "AV:N/AC:M/Au:N/C:P/I:P/A:P",
-										"Score":               6.8,
-										"ExploitabilityScore": 8.6,
-										"ImpactScore":         6.4,
-									},
-									"CVSSv3": map[string]interface{}{
-										"Vectors":             "CVSS:3.1/AV:L/AC:L/PR:N/UI:R/S:U/C:H/I:H/A:H",
-										"Score":               7.8,
-										"ExploitabilityScore": 1.8,
-										"ImpactScore":         5.9,
-									},
-								},
-							},
-							FixedBy:  "3.1.6",
-							Severity: "Important",
-						},
-						{
-							Name:        "CVE-2021-1721",
-							Description: ".NET Core and Visual Studio Denial of Service Vulnerability",
-							Link:        "https://nvd.nist.gov/vuln/detail/CVE-2021-1721",
-							Metadata: map[string]interface{}{
-								"NVD": map[string]interface{}{
-									"CVSSv2": map[string]interface{}{
-										"ExploitabilityScore": 8.6,
-										"ImpactScore":         2.9,
-										"Score":               4.3,
-										"Vectors":             "AV:N/AC:M/Au:N/C:N/I:N/A:P",
-									},
-									"CVSSv3": map[string]interface{}{
-										"ExploitabilityScore": 2.8,
-										"ImpactScore":         3.6,
-										"Score":               6.5,
-										"Vectors":             "CVSS:3.1/AV:N/AC:L/PR:N/UI:R/S:U/C:N/I:N/A:H",
-									},
-									"LastModifiedDateTime": "2021-03-01T16:34Z",
-									"PublishedDateTime":    "2021-02-25T23:15Z",
-								},
-							},
-							FixedBy:  "3.1.12",
-							Severity: "Moderate",
-						},
-						{
-							Name:        "CVE-2021-1723",
-							Description: "ASP.NET Core and Visual Studio Denial of Service Vulnerability",
-							Link:        "https://nvd.nist.gov/vuln/detail/CVE-2021-1723",
-							FixedBy:     "3.1.11",
-							Metadata: map[string]interface{}{
-								"NVD": map[string]interface{}{
-									"CVSSv2": map[string]interface{}{
-										"ExploitabilityScore": 10.0,
-										"ImpactScore":         2.9,
-										"Score":               5.0,
-										"Vectors":             "AV:N/AC:L/Au:N/C:N/I:N/A:P",
-									},
-									"CVSSv3": map[string]interface{}{
-										"ExploitabilityScore": 3.9,
-										"ImpactScore":         3.6,
-										"Score":               7.5,
-										"Vectors":             "CVSS:3.1/AV:N/AC:L/PR:N/UI:N/S:U/C:N/I:N/A:H",
-									},
-									"LastModifiedDateTime": "2021-01-25T19:54Z",
-									"PublishedDateTime":    "2021-01-12T20:15Z",
-								},
-							},
-							Severity: "Important",
-						},
-						{
-							Name:        "CVE-2021-24112",
-							Description: ".NET Core Remote Code Execution Vulnerability This CVE ID is unique from CVE-2021-26701.",
-							Link:        "https://nvd.nist.gov/vuln/detail/CVE-2021-24112",
-							Metadata: map[string]interface{}{
-								"NVD": map[string]interface{}{
-									"CVSSv2": map[string]interface{}{
-										"ExploitabilityScore": 10.0,
-										"ImpactScore":         6.4,
-										"Score":               7.5,
-										"Vectors":             "AV:N/AC:L/Au:N/C:P/I:P/A:P",
-									},
-									"CVSSv3": map[string]interface{}{
-										"ExploitabilityScore": 3.9,
-										"ImpactScore":         5.9,
-										"Score":               9.8,
-										"Vectors":             "CVSS:3.1/AV:N/AC:L/PR:N/UI:N/S:U/C:H/I:H/A:H",
-									},
-									"LastModifiedDateTime": "2021-03-01T16:34Z",
-									"PublishedDateTime":    "2021-02-25T23:15Z",
-								},
-							},
-							FixedBy:  "3.1.12",
-							Severity: "Critical",
-						},
-						{
-							Name:        "CVE-2021-26701",
-							Description: ".NET Core Remote Code Execution Vulnerability This CVE ID is unique from CVE-2021-24112.",
-							Link:        "https://nvd.nist.gov/vuln/detail/CVE-2021-26701",
-							Metadata: map[string]interface{}{
-								"NVD": map[string]interface{}{
-									"CVSSv2": map[string]interface{}{
-										"ExploitabilityScore": 10.0,
-										"ImpactScore":         6.4,
-										"Score":               7.5,
-										"Vectors":             "AV:N/AC:L/Au:N/C:P/I:P/A:P",
-									},
-									"CVSSv3": map[string]interface{}{
-										"ExploitabilityScore": 3.9,
-										"ImpactScore":         5.9,
-										"Score":               9.8,
-										"Vectors":             "CVSS:3.1/AV:N/AC:L/PR:N/UI:N/S:U/C:H/I:H/A:H",
-									},
-									"LastModifiedDateTime": "2021-03-12T13:25Z",
-									"PublishedDateTime":    "2021-02-25T23:15Z",
-								},
-							},
-							FixedBy:  "3.1.13",
-							Severity: "Critical",
-						},
-						{
-							Name:        "CVE-2021-31204",
-							Description: ".NET and Visual Studio Elevation of Privilege Vulnerability",
-							Link:        "https://nvd.nist.gov/vuln/detail/CVE-2021-31204",
-							Metadata: map[string]interface{}{
-								"NVD": map[string]interface{}{
-									"CVSSv2": map[string]interface{}{
-										"ExploitabilityScore": 3.9,
-										"ImpactScore":         6.4,
-										"Score":               4.6,
-										"Vectors":             "AV:L/AC:L/Au:N/C:P/I:P/A:P",
-									},
-									"CVSSv3": map[string]interface{}{
-										"ExploitabilityScore": 1.8,
-										"ImpactScore":         5.9,
-										"Score":               7.8,
-										"Vectors":             "CVSS:3.1/AV:L/AC:L/PR:L/UI:N/S:U/C:H/I:H/A:H",
-									},
-									"LastModifiedDateTime": "2021-05-20T12:48Z",
-									"PublishedDateTime":    "2021-05-11T19:15Z",
-								},
-							},
-							FixedBy:  "3.1.15",
-							Severity: "Important",
-						},
-					},
-					AddedBy:  "sha256:5bd47e7e8ad7786db14c79827b543615728f0e27567f5b05d4c13db29bb24c7a",
-					Location: "usr/share/dotnet/shared/Microsoft.NETCore.App/3.1.0/",
-					FixedBy:  "3.1.18",
-				},
-			},
-		},
-		{
-			// Deletes directory containing jackson-databind:2.6.6.
-			image:                   "docker.io/stackrox/sandbox:scannerremovejar",
-			registry:                "https://registry-1.docker.io",
-			username:                os.Getenv("DOCKER_IO_PULL_USERNAME"),
-			password:                os.Getenv("DOCKER_IO_PULL_PASSWORD"),
-			source:                  "NVD",
-			onlyCheckSpecifiedVulns: true,
-			expectedFeatures: []v1.Feature{
-				{
-					Name:          "jackson-databind",
-					VersionFormat: component.JavaSourceType.String(),
-					Version:       "2.9.10.4",
-					Vulnerabilities: []v1.Vulnerability{
-						{
-							Name:        "CVE-2020-14060",
-							Description: "FasterXML jackson-databind 2.x before 2.9.10.5 mishandles the interaction between serialization gadgets and typing, related to oadd.org.apache.xalan.lib.sql.JNDIConnectionPool (aka apache/drill).",
-							Link:        "https://nvd.nist.gov/vuln/detail/CVE-2020-14060",
-							Metadata: map[string]interface{}{
-								"NVD": map[string]interface{}{
-									"LastModifiedDateTime": "2020-10-20T22:15Z",
-									"PublishedDateTime":    "2020-06-14T21:15Z",
-									"CVSSv2": map[string]interface{}{
-										"ExploitabilityScore": 8.6,
-										"ImpactScore":         6.4,
-										"Score":               6.8,
-										"Vectors":             "AV:N/AC:M/Au:N/C:P/I:P/A:P",
-									},
-									"CVSSv3": map[string]interface{}{
-										"ExploitabilityScore": 2.2,
-										"ImpactScore":         5.9,
-										"Score":               8.1,
-										"Vectors":             "CVSS:3.1/AV:N/AC:H/PR:N/UI:N/S:U/C:H/I:H/A:H",
-									},
-								},
-							},
-							FixedBy:  "2.9.10.5",
-							Severity: "Important",
-						},
-						{
-							Name:        "CVE-2020-14061",
-							Description: "FasterXML jackson-databind 2.x before 2.9.10.5 mishandles the interaction between serialization gadgets and typing, related to oracle.jms.AQjmsQueueConnectionFactory, oracle.jms.AQjmsXATopicConnectionFactory, oracle.jms.AQjmsTopicConnectionFactory, oracle.jms.AQjmsXAQueueConnectionFactory, and oracle.jms.AQjmsXAConnectionFactory (aka weblogic/oracle-aqjms).",
-							Link:        "https://nvd.nist.gov/vuln/detail/CVE-2020-14061",
-							Metadata: map[string]interface{}{
-								"NVD": map[string]interface{}{
-									"CVSSv2": map[string]interface{}{
-										"ExploitabilityScore": 8.6,
-										"ImpactScore":         6.4,
-										"Score":               6.8,
-										"Vectors":             "AV:N/AC:M/Au:N/C:P/I:P/A:P",
-									},
-									"CVSSv3": map[string]interface{}{
-										"ExploitabilityScore": 2.2,
-										"ImpactScore":         5.9,
-										"Score":               8.1,
-										"Vectors":             "CVSS:3.1/AV:N/AC:H/PR:N/UI:N/S:U/C:H/I:H/A:H",
-									},
-									"LastModifiedDateTime": "2020-10-20T22:15Z",
-									"PublishedDateTime":    "2020-06-14T20:15Z",
-								},
-							},
-							FixedBy:  "2.9.10.5",
-							Severity: "Important",
-						},
-						{
-							Name:        "CVE-2020-14062",
-							Description: "FasterXML jackson-databind 2.x before 2.9.10.5 mishandles the interaction between serialization gadgets and typing, related to com.sun.org.apache.xalan.internal.lib.sql.JNDIConnectionPool (aka xalan2).",
-							Link:        "https://nvd.nist.gov/vuln/detail/CVE-2020-14062",
-							Metadata: map[string]interface{}{
-								"NVD": map[string]interface{}{
-									"CVSSv2": map[string]interface{}{
-										"ExploitabilityScore": 8.6,
-										"ImpactScore":         6.4,
-										"Score":               6.8,
-										"Vectors":             "AV:N/AC:M/Au:N/C:P/I:P/A:P",
-									},
-									"CVSSv3": map[string]interface{}{
-										"ExploitabilityScore": 2.2,
-										"ImpactScore":         5.9,
-										"Score":               8.1,
-										"Vectors":             "CVSS:3.1/AV:N/AC:H/PR:N/UI:N/S:U/C:H/I:H/A:H",
-									},
-									"LastModifiedDateTime": "2020-10-20T22:15Z",
-									"PublishedDateTime":    "2020-06-14T20:15Z",
-								},
-							},
-							FixedBy:  "2.9.10.5",
-							Severity: "Important",
-						},
-						{
-							Name:        "CVE-2020-14195",
-							Description: "FasterXML jackson-databind 2.x before 2.9.10.5 mishandles the interaction between serialization gadgets and typing, related to org.jsecurity.realm.jndi.JndiRealmFactory (aka org.jsecurity).",
-							Link:        "https://nvd.nist.gov/vuln/detail/CVE-2020-14195",
-							Metadata: map[string]interface{}{
-								"NVD": map[string]interface{}{
-									"CVSSv2": map[string]interface{}{
-										"ExploitabilityScore": 8.6,
-										"ImpactScore":         6.4,
-										"Score":               6.8,
-										"Vectors":             "AV:N/AC:M/Au:N/C:P/I:P/A:P",
-									},
-									"CVSSv3": map[string]interface{}{
-										"ExploitabilityScore": 2.2,
-										"ImpactScore":         5.9,
-										"Score":               8.1,
-										"Vectors":             "CVSS:3.1/AV:N/AC:H/PR:N/UI:N/S:U/C:H/I:H/A:H",
-									},
-									"LastModifiedDateTime": "2020-10-20T22:15Z",
-									"PublishedDateTime":    "2020-06-16T16:15Z",
-								},
-							},
-							FixedBy:  "2.9.10.5",
-							Severity: "Important",
-						},
-						{
-							Name:        "CVE-2020-24616",
-							Description: "FasterXML jackson-databind 2.x before 2.9.10.6 mishandles the interaction between serialization gadgets and typing, related to br.com.anteros.dbcp.AnterosDBCPDataSource (aka Anteros-DBCP).",
-							Link:        "https://nvd.nist.gov/vuln/detail/CVE-2020-24616",
-							Metadata: map[string]interface{}{
-								"NVD": map[string]interface{}{
-									"CVSSv2": map[string]interface{}{
-										"ExploitabilityScore": 8.6,
-										"ImpactScore":         6.4,
-										"Score":               6.8,
-										"Vectors":             "AV:N/AC:M/Au:N/C:P/I:P/A:P",
-									},
-									"CVSSv3": map[string]interface{}{
-										"ExploitabilityScore": 2.2,
-										"ImpactScore":         5.9,
-										"Score":               8.1,
-										"Vectors":             "CVSS:3.1/AV:N/AC:H/PR:N/UI:N/S:U/C:H/I:H/A:H",
-									},
-									"LastModifiedDateTime": "2020-09-04T14:59Z",
-									"PublishedDateTime":    "2020-08-25T18:15Z",
-								},
-							},
-							FixedBy:  "2.9.10.6",
-							Severity: "Important",
-						},
-						{
-							Name:        "CVE-2020-24750",
-							Description: "FasterXML jackson-databind 2.x before 2.9.10.6 mishandles the interaction between serialization gadgets and typing, related to com.pastdev.httpcomponents.configuration.JndiConfiguration.",
-							Link:        "https://nvd.nist.gov/vuln/detail/CVE-2020-24750",
-							Metadata: map[string]interface{}{
-								"NVD": map[string]interface{}{
-									"CVSSv2": map[string]interface{}{
-										"ExploitabilityScore": 8.6,
-										"ImpactScore":         6.4,
-										"Score":               6.8,
-										"Vectors":             "AV:N/AC:M/Au:N/C:P/I:P/A:P",
-									},
-									"CVSSv3": map[string]interface{}{
-										"ExploitabilityScore": 2.2,
-										"ImpactScore":         5.9,
-										"Score":               8.1,
-										"Vectors":             "CVSS:3.1/AV:N/AC:H/PR:N/UI:N/S:U/C:H/I:H/A:H",
-									},
-									"LastModifiedDateTime": "2020-10-09T12:15Z",
-									"PublishedDateTime":    "2020-09-17T19:15Z",
-								},
-							},
-							FixedBy:  "2.9.10.6",
-							Severity: "Important",
-						},
-						{
-							Name:        "CVE-2020-25649",
-							Description: "A flaw was found in FasterXML Jackson Databind, where it did not have entity expansion secured properly. This flaw allows vulnerability to XML external entity (XXE) attacks. The highest threat from this vulnerability is data integrity.",
-							Link:        "https://nvd.nist.gov/vuln/detail/CVE-2020-25649",
-							Metadata: map[string]interface{}{
-								"NVD": map[string]interface{}{
-									"CVSSv2": map[string]interface{}{
-										"ExploitabilityScore": 10.0,
-										"ImpactScore":         2.9,
-										"Score":               5.0,
-										"Vectors":             "AV:N/AC:L/Au:N/C:N/I:P/A:N",
-									},
-									"CVSSv3": map[string]interface{}{
-										"ExploitabilityScore": 3.9,
-										"ImpactScore":         3.6,
-										"Score":               7.5,
-										"Vectors":             "CVSS:3.1/AV:N/AC:L/PR:N/UI:N/S:U/C:N/I:H/A:N",
-									},
-									"LastModifiedDateTime": "2020-12-07T15:08Z",
-									"PublishedDateTime":    "2020-12-03T17:15Z",
-								},
-							},
-							FixedBy:  "2.9.10.7",
-							Severity: "Important",
-						},
-						{
-							Name:        "CVE-2020-35490",
-							Description: "FasterXML jackson-databind 2.x before 2.9.10.8 mishandles the interaction between serialization gadgets and typing, related to org.apache.commons.dbcp2.datasources.PerUserPoolDataSource.",
-							Link:        "https://nvd.nist.gov/vuln/detail/CVE-2020-35490",
-							Metadata: map[string]interface{}{
-								"NVD": map[string]interface{}{
-									"CVSSv2": map[string]interface{}{
-										"ExploitabilityScore": 8.6,
-										"ImpactScore":         6.4,
-										"Score":               6.8,
-										"Vectors":             "AV:N/AC:M/Au:N/C:P/I:P/A:P",
-									},
-									"CVSSv3": map[string]interface{}{
-										"ExploitabilityScore": 2.2,
-										"ImpactScore":         5.9,
-										"Score":               8.1,
-										"Vectors":             "CVSS:3.1/AV:N/AC:H/PR:N/UI:N/S:U/C:H/I:H/A:H",
-									},
-									"LastModifiedDateTime": "2020-12-18T19:32Z",
-									"PublishedDateTime":    "2020-12-17T19:15Z",
-								},
-							},
-							FixedBy:  "2.9.10.8",
-							Severity: "Important",
-						},
-						{
-							Name:        "CVE-2020-35491",
-							Description: "FasterXML jackson-databind 2.x before 2.9.10.8 mishandles the interaction between serialization gadgets and typing, related to org.apache.commons.dbcp2.datasources.SharedPoolDataSource.",
-							Link:        "https://nvd.nist.gov/vuln/detail/CVE-2020-35491",
-							Metadata: map[string]interface{}{
-								"NVD": map[string]interface{}{
-									"CVSSv2": map[string]interface{}{
-										"ExploitabilityScore": 8.6,
-										"ImpactScore":         6.4,
-										"Score":               6.8,
-										"Vectors":             "AV:N/AC:M/Au:N/C:P/I:P/A:P",
-									},
-									"CVSSv3": map[string]interface{}{
-										"ExploitabilityScore": 2.2,
-										"ImpactScore":         5.9,
-										"Score":               8.1,
-										"Vectors":             "CVSS:3.1/AV:N/AC:H/PR:N/UI:N/S:U/C:H/I:H/A:H",
-									},
-									"LastModifiedDateTime": "2020-12-18T19:27Z",
-									"PublishedDateTime":    "2020-12-17T19:15Z",
-								},
-							},
-							FixedBy:  "2.9.10.8",
-							Severity: "Important",
-						},
-					},
-					AddedBy:  "sha256:36e8e9714b9a509fae9e515ff16237928c3d809f5ae228b14d2f7d7605c02623",
-					Location: "jars/jackson-databind-2.9.10.4.jar",
-					FixedBy:  "2.9.10.8",
-				},
-			},
-			unexpectedFeatures: []v1.Feature{
-				{
-					Name:          "jackson-databind",
-					VersionFormat: component.JavaSourceType.String(),
-					Version:       "2.6.6",
-				},
-			},
-		},
-		{
-			// Deletes fatjar containing zookeeper and guava, and deletes standalone jar containing netty.
-			image:    "docker.io/stackrox/sandbox:zookeeper-fatjar-remove",
-			registry: "https://registry-1.docker.io",
-			username: os.Getenv("DOCKER_IO_PULL_USERNAME"),
-			password: os.Getenv("DOCKER_IO_PULL_PASSWORD"),
-			source:   "NVD",
-			unexpectedFeatures: []v1.Feature{
-				{
-					Name:          "zookeeper",
-					VersionFormat: component.JavaSourceType.String(),
-					Version:       "3.4.13",
-				},
-				{
-					Name:          "guava",
-					VersionFormat: component.JavaSourceType.String(),
-					Version:       "18.0",
-				},
-				{
-					Name:          "netty",
-					VersionFormat: component.JavaSourceType.String(),
-					Version:       "3.10.6.final",
-				},
-			},
-		},
-		{
-			// OCI media type manifest.
-			image:    "docker.io/stackrox/sandbox:oci-manifest",
-			registry: "https://registry-1.docker.io",
-			username: os.Getenv("DOCKER_IO_PULL_USERNAME"),
-			password: os.Getenv("DOCKER_IO_PULL_PASSWORD"),
-			source:   "NVD",
-		},
-		{
-			// One of the images used for Red Hat Scanner Certification.
-			image:                    "docker.io/stackrox/sandbox:jenkins-agent-maven-35-rhel7",
-			registry:                 "https://registry-1.docker.io",
-			username:                 os.Getenv("DOCKER_IO_PULL_USERNAME"),
-			password:                 os.Getenv("DOCKER_IO_PULL_PASSWORD"),
-			source:                   "Red Hat",
-			onlyCheckSpecifiedVulns:  true,
-			checkProvidedExecutables: true,
-			expectedFeatures: []v1.Feature{
-				{
-					Name:          "rh-maven35-log4j12",
-					NamespaceName: "rhel:7",
-					VersionFormat: "rpm",
-					Version:       "1.2.17-19.2.el7.noarch",
-					// This feature provides several JAR files, but they are either not executable or they are symlinks.
-					ProvidedExecutables: []string{},
-					AddedBy:             "sha256:4b4eac8c1d679c473379a42d37ec83b98bbafd8bb316200f53123f72d53bbb84",
-				},
-				{
-					Name:          "rh-maven35-jackson-databind",
-					NamespaceName: "rhel:7",
-					VersionFormat: "rpm",
-					Version:       "2.7.6-2.10.el7.noarch",
-					// This feature provides a JAR file that is not executable.
-					ProvidedExecutables: []string{},
-					Vulnerabilities: []v1.Vulnerability{
-						{
-							Name:          "RHSA-2020:4173",
-							NamespaceName: "rhel:7",
-							Description:   "The jackson-databind package provides general data-binding functionality for Jackson, which works on top of Jackson core streaming API.\n\nSecurity Fix(es):\n\n* jackson-databind: Serialization gadgets in com.pastdev.httpcomponents.configuration.JndiConfiguration (CVE-2020-24750)\n\nFor more details about the security issue(s), including the impact, a CVSS score, acknowledgments, and other related information, refer to the CVE page(s) listed in the References section.",
-							Link:          "https://access.redhat.com/errata/RHSA-2020:4173",
-							Severity:      "Important",
-							Metadata: map[string]interface{}{
-								"Red Hat": map[string]interface{}{
-									"CVSSv3": map[string]interface{}{
-										"ExploitabilityScore": 2.2,
-										"ImpactScore":         5.9,
-										"Score":               8.1,
-										"Vectors":             "CVSS:3.1/AV:N/AC:H/PR:N/UI:N/S:U/C:H/I:H/A:H",
-									},
-									"CVSSv2": map[string]interface{}{
-										"ExploitabilityScore": 0.0,
-										"ImpactScore":         0.0,
-										"Score":               0.0,
-										"Vectors":             "",
-									},
-								},
-							},
-							FixedBy: "0:2.7.6-2.11.el7",
-						},
-					},
-					AddedBy: "sha256:4b4eac8c1d679c473379a42d37ec83b98bbafd8bb316200f53123f72d53bbb84",
-					FixedBy: "2.7.6-2.12.el7",
-				},
-				{
-					Name:                "vim-minimal",
-					NamespaceName:       "rhel:7",
-					VersionFormat:       "rpm",
-					Version:             "2:7.4.629-6.el7.x86_64",
-					ProvidedExecutables: []string{"/usr/bin/vi"},
-					Vulnerabilities: []v1.Vulnerability{
-						{
-							Name:          "CVE-2017-1000382",
-							NamespaceName: "rhel:7",
-							Description:   "DOCUMENTATION: It was found that vim applies the opened file read permissions to the swap file, overriding the process' umask. An attacker might search for vim swap files that were not deleted properly, in order to retrieve sensitive data.\n            STATEMENT: Red Hat Product Security has rated this issue as having Low security impact. This issue is not currently planned to be addressed in future updates. For additional information, refer to the Issue Severity Classification: https://access.redhat.com/security/updates/classification/.",
-							Link:          "https://access.redhat.com/security/cve/CVE-2017-1000382",
-							Severity:      "Low",
-							Metadata: map[string]interface{}{
-								"Red Hat": map[string]interface{}{
-									"CVSSv3": map[string]interface{}{
-										"ExploitabilityScore": 1.8,
-										"ImpactScore":         3.6,
-										"Score":               5.5,
-										"Vectors":             "CVSS:3.0/AV:L/AC:L/PR:L/UI:N/S:U/C:H/I:N/A:N",
-									},
-									"CVSSv2": map[string]interface{}{
-										"ExploitabilityScore": 0.0,
-										"ImpactScore":         0.0,
-										"Score":               0.0,
-										"Vectors":             "",
-									},
-								},
-							},
-						},
-					},
-					AddedBy: "sha256:e20f387c7bf5a184eeef83f7e5626661f593ca05c788f377a01e2df62f613e44",
-				},
-			},
-			unexpectedFeatures: []v1.Feature{
-				{
-					Name:    "jackson-databind",
-					Version: "2.7.6",
-				},
-			},
-		},
-		{
-			// One of the images used for Red Hat Scanner Certification with a chown on jackson-databind that should not show up in the results.
-			image:                   "docker.io/stackrox/sandbox:jenkins-agent-maven-35-rhel7-chown",
-			registry:                "https://registry-1.docker.io",
-			username:                os.Getenv("DOCKER_IO_PULL_USERNAME"),
-			password:                os.Getenv("DOCKER_IO_PULL_PASSWORD"),
-			source:                  "Red Hat",
-			onlyCheckSpecifiedVulns: true,
-			expectedFeatures: []v1.Feature{
-				{
-					Name:          "rh-maven35-log4j12",
-					NamespaceName: "rhel:7",
-					VersionFormat: "rpm",
-					Version:       "1.2.17-19.2.el7.noarch",
-					AddedBy:       "sha256:4b4eac8c1d679c473379a42d37ec83b98bbafd8bb316200f53123f72d53bbb84",
-				},
-				{
-					Name:          "rh-maven35-jackson-databind",
-					NamespaceName: "rhel:7",
-					VersionFormat: "rpm",
-					Version:       "2.7.6-2.10.el7.noarch",
-					Vulnerabilities: []v1.Vulnerability{
-						{
-							Name:          "RHSA-2020:4173",
-							NamespaceName: "rhel:7",
-							Description:   "The jackson-databind package provides general data-binding functionality for Jackson, which works on top of Jackson core streaming API.\n\nSecurity Fix(es):\n\n* jackson-databind: Serialization gadgets in com.pastdev.httpcomponents.configuration.JndiConfiguration (CVE-2020-24750)\n\nFor more details about the security issue(s), including the impact, a CVSS score, acknowledgments, and other related information, refer to the CVE page(s) listed in the References section.",
-							Link:          "https://access.redhat.com/errata/RHSA-2020:4173",
-							Severity:      "Important",
-							Metadata: map[string]interface{}{
-								"Red Hat": map[string]interface{}{
-									"CVSSv3": map[string]interface{}{
-										"ExploitabilityScore": 2.2,
-										"ImpactScore":         5.9,
-										"Score":               8.1,
-										"Vectors":             "CVSS:3.1/AV:N/AC:H/PR:N/UI:N/S:U/C:H/I:H/A:H",
-									},
-									"CVSSv2": map[string]interface{}{
-										"ExploitabilityScore": 0.0,
-										"ImpactScore":         0.0,
-										"Score":               0.0,
-										"Vectors":             "",
-									},
-								},
-							},
-							FixedBy: "0:2.7.6-2.11.el7",
-						},
-					},
-					AddedBy: "sha256:4b4eac8c1d679c473379a42d37ec83b98bbafd8bb316200f53123f72d53bbb84",
-					FixedBy: "2.7.6-2.12.el7",
-				},
-				{
-					Name:          "vim-minimal",
-					NamespaceName: "rhel:7",
-					VersionFormat: "rpm",
-					Version:       "2:7.4.629-6.el7.x86_64",
-					Vulnerabilities: []v1.Vulnerability{
-						{
-							Name:          "CVE-2017-1000382",
-							NamespaceName: "rhel:7",
-							Description:   "DOCUMENTATION: It was found that vim applies the opened file read permissions to the swap file, overriding the process' umask. An attacker might search for vim swap files that were not deleted properly, in order to retrieve sensitive data.\n            STATEMENT: Red Hat Product Security has rated this issue as having Low security impact. This issue is not currently planned to be addressed in future updates. For additional information, refer to the Issue Severity Classification: https://access.redhat.com/security/updates/classification/.",
-							Link:          "https://access.redhat.com/security/cve/CVE-2017-1000382",
-							Severity:      "Low",
-							Metadata: map[string]interface{}{
-								"Red Hat": map[string]interface{}{
-									"CVSSv3": map[string]interface{}{
-										"ExploitabilityScore": 1.8,
-										"ImpactScore":         3.6,
-										"Score":               5.5,
-										"Vectors":             "CVSS:3.0/AV:L/AC:L/PR:L/UI:N/S:U/C:H/I:N/A:N",
-									},
-									"CVSSv2": map[string]interface{}{
-										"ExploitabilityScore": 0.0,
-										"ImpactScore":         0.0,
-										"Score":               0.0,
-										"Vectors":             "",
-									},
-								},
-							},
-						},
-					},
-					AddedBy: "sha256:e20f387c7bf5a184eeef83f7e5626661f593ca05c788f377a01e2df62f613e44",
-				},
-			},
-			unexpectedFeatures: []v1.Feature{
-				{
-					Name:    "jackson-databind",
-					Version: "2.7.6",
-				},
-			},
-		},
-		{
-			// One of the images used for Red Hat Scanner Certification.
-			image:                   "docker.io/stackrox/sandbox:nodejs-10",
-			registry:                "https://registry-1.docker.io",
-			username:                os.Getenv("DOCKER_IO_PULL_USERNAME"),
-			password:                os.Getenv("DOCKER_IO_PULL_PASSWORD"),
-			source:                  "Red Hat",
-			onlyCheckSpecifiedVulns: true,
-			expectedFeatures: []v1.Feature{
-				{
-					Name:          "nodejs-full-i18n",
-					NamespaceName: "rhel:8",
-					VersionFormat: "rpm",
-					Version:       "1:10.21.0-3.module+el8.2.0+7071+d2377ea3.x86_64",
-					Vulnerabilities: []v1.Vulnerability{
-						{
-							Name:          "RHSA-2021:0548",
-							NamespaceName: "rhel:8",
-							Description:   "Node.js is a software development platform for building fast and scalable network applications in the JavaScript programming language. \n\nThe following packages have been upgraded to a later upstream version: nodejs (10.23.1).\n\nSecurity Fix(es):\n\n* libuv: buffer overflow in realpath (CVE-2020-8252)\n\n* nodejs-npm-user-validate: improper input validation when validating user emails leads to ReDoS (CVE-2020-7754)\n\n* nodejs-y18n: prototype pollution vulnerability (CVE-2020-7774)\n\n* nodejs-ini: prototype pollution via malicious INI file (CVE-2020-7788)\n\n* nodejs-dot-prop: prototype pollution (CVE-2020-8116)\n\n* nodejs: use-after-free in the TLS implementation (CVE-2020-8265)\n\n* npm: sensitive information exposure through logs (CVE-2020-15095)\n\n* nodejs-ajv: prototype pollution via crafted JSON schema in ajv.validate function (CVE-2020-15366)\n\n* nodejs-yargs-parser: prototype pollution vulnerability (CVE-2020-7608)\n\n* nodejs: HTTP request smuggling via two copies of a header field in an http request (CVE-2020-8287)\n\nFor more details about the security issue(s), including the impact, a CVSS score, acknowledgments, and other related information, refer to the CVE page(s) listed in the References section.",
-							Link:          "https://access.redhat.com/errata/RHSA-2021:0548",
-							Severity:      "Moderate",
-							Metadata: map[string]interface{}{
-								"Red Hat": map[string]interface{}{
-									"CVSSv3": map[string]interface{}{
-										"ExploitabilityScore": 2.2,
-										"ImpactScore":         5.9,
-										"Score":               8.1,
-										"Vectors":             "CVSS:3.1/AV:N/AC:H/PR:N/UI:N/S:U/C:H/I:H/A:H",
-									},
-									"CVSSv2": map[string]interface{}{
-										"ExploitabilityScore": 0.0,
-										"ImpactScore":         0.0,
-										"Score":               0.0,
-										"Vectors":             "",
-									},
-								},
-							},
-							FixedBy: "1:10.23.1-1.module+el8.3.0+9502+012d8a97",
-						},
-						{
-							Name:          "RHSA-2021:0735",
-							NamespaceName: "rhel:8",
-							Description:   "Node.js is a software development platform for building fast and scalable network applications in the JavaScript programming language. \n\nThe following packages have been upgraded to a later upstream version: nodejs (10.24.0).\n\nSecurity Fix(es):\n\n* nodejs: HTTP2 'unknownProtocol' cause DoS by resource exhaustion (CVE-2021-22883)\n\n* nodejs: DNS rebinding in --inspect (CVE-2021-22884)\n\nFor more details about the security issue(s), including the impact, a CVSS score, acknowledgments, and other related information, refer to the CVE page(s) listed in the References section.",
-							Link:          "https://access.redhat.com/errata/RHSA-2021:0735",
-							Severity:      "Important",
-							Metadata: map[string]interface{}{
-								"Red Hat": map[string]interface{}{
-									"CVSSv3": map[string]interface{}{
-										"ExploitabilityScore": 3.9,
-										"ImpactScore":         3.6,
-										"Score":               7.5,
-										"Vectors":             "CVSS:3.1/AV:N/AC:L/PR:N/UI:N/S:U/C:N/I:N/A:H",
-									},
-									"CVSSv2": map[string]interface{}{
-										"ExploitabilityScore": 0.0,
-										"ImpactScore":         0.0,
-										"Score":               0.0,
-										"Vectors":             "",
-									},
-								},
-							},
-							FixedBy: "1:10.24.0-1.module+el8.3.0+10166+b07ac28e",
-						},
-					},
-					AddedBy: "sha256:35ad9b4fba1fa6b00a6f266303348dc0cf9a7c341616e800c2738030c0f64167",
-					FixedBy: "1:10.24.0-1.module+el8.3.0+10166+b07ac28e",
-				},
-				{
-					Name:          "freetype",
-					NamespaceName: "rhel:8",
-					VersionFormat: "rpm",
-					Version:       "2.9.1-4.el8.x86_64",
-					Vulnerabilities: []v1.Vulnerability{
-						{
-							Name:          "RHSA-2020:4952",
-							NamespaceName: "rhel:8",
-							Description:   "FreeType is a free, high-quality, portable font engine that can open and manage font files. FreeType loads, hints, and renders individual glyphs efficiently.\n\nSecurity Fix(es):\n\n* freetype: Heap-based buffer overflow due to integer truncation in Load_SBit_Png (CVE-2020-15999)\n\nFor more details about the security issue(s), including the impact, a CVSS score, acknowledgments, and other related information, refer to the CVE page(s) listed in the References section.",
-							Link:          "https://access.redhat.com/errata/RHSA-2020:4952",
-							Severity:      "Important",
-							Metadata: map[string]interface{}{
-								"Red Hat": map[string]interface{}{
-									"CVSSv3": map[string]interface{}{
-										"ExploitabilityScore": 3.9,
-										"ImpactScore":         4.7,
-										"Score":               8.6,
-										"Vectors":             "CVSS:3.1/AV:N/AC:L/PR:N/UI:N/S:U/C:L/I:L/A:H",
-									},
-									"CVSSv2": map[string]interface{}{
-										"ExploitabilityScore": 0.0,
-										"ImpactScore":         0.0,
-										"Score":               0.0,
-										"Vectors":             "",
-									},
-								},
-							},
-							FixedBy: "0:2.9.1-4.el8_3.1",
-						},
-					},
-					AddedBy: "sha256:35ad9b4fba1fa6b00a6f266303348dc0cf9a7c341616e800c2738030c0f64167",
-					FixedBy: "2.9.1-4.el8_3.1",
-				},
-				{
-					Name:          "libsolv",
-					NamespaceName: "rhel:8",
-					VersionFormat: "rpm",
-					Version:       "0.7.7-1.el8.x86_64",
-					Vulnerabilities: []v1.Vulnerability{
-						{
-							Name:          "RHSA-2020:4508",
-							NamespaceName: "rhel:8",
-							Description:   "The libsolv packages provide a library for resolving package dependencies using a satisfiability algorithm.\n\nThe following packages have been upgraded to a later upstream version: libsolv (0.7.11). (BZ#1809106)\n\nSecurity Fix(es):\n\n* libsolv: out-of-bounds read in repodata_schema2id in repodata.c (CVE-2019-20387)\n\nFor more details about the security issue(s), including the impact, a CVSS score, acknowledgments, and other related information, refer to the CVE page(s) listed in the References section.\n\nAdditional Changes:\n\nFor detailed information on changes in this release, see the Red Hat Enterprise Linux 8.3 Release Notes linked from the References section.",
-							Link:          "https://access.redhat.com/errata/RHSA-2020:4508",
-							Severity:      "Moderate",
-							Metadata: map[string]interface{}{
-								"Red Hat": map[string]interface{}{
-									"CVSSv3": map[string]interface{}{
-										"ExploitabilityScore": 3.9,
-										"ImpactScore":         3.6,
-										"Score":               7.5,
-										"Vectors":             "CVSS:3.1/AV:N/AC:L/PR:N/UI:N/S:U/C:N/I:N/A:H",
-									},
-									"CVSSv2": map[string]interface{}{
-										"ExploitabilityScore": 0.0,
-										"ImpactScore":         0.0,
-										"Score":               0.0,
-										"Vectors":             "",
-									},
-								},
-							},
-							FixedBy: "0:0.7.11-1.el8",
-						},
-						{
-							Name:          "RHSA-2021:4060",
-							NamespaceName: "rhel:8",
-							Description:   "The libsolv packages provide a library for resolving package dependencies using a satisfiability algorithm.\n\nSecurity Fix(es):\n\n* libsolv: heap-based buffer overflow in pool_installable() in src/repo.h (CVE-2021-33928)\n\n* libsolv: heap-based buffer overflow in pool_disabled_solvable() in src/repo.h (CVE-2021-33929)\n\n* libsolv: heap-based buffer overflow in pool_installable_whatprovides() in src/repo.h (CVE-2021-33930)\n\n* libsolv: heap-based buffer overflow in prune_to_recommended() in src/policy.c (CVE-2021-33938)\n\nFor more details about the security issue(s), including the impact, a CVSS score, acknowledgments, and other related information, refer to the CVE page(s) listed in the References section.",
-							Link:          "https://access.redhat.com/errata/RHSA-2021:4060",
-							Severity:      "Moderate",
-							Metadata: map[string]interface{}{
-								"Red Hat": map[string]interface{}{
-									"CVSSv3": map[string]interface{}{
-										"ExploitabilityScore": 3.9,
-										"ImpactScore":         3.6,
-										"Score":               7.5,
-										"Vectors":             "CVSS:3.1/AV:N/AC:L/PR:N/UI:N/S:U/C:N/I:N/A:H",
-									},
-									"CVSSv2": map[string]interface{}{
-										"ExploitabilityScore": 0.0,
-										"ImpactScore":         0.0,
-										"Score":               0.0,
-										"Vectors":             "",
-									},
-								},
-							},
-							FixedBy: "0:0.7.16-3.el8_4",
-						},
-						{
-							Name:          "RHSA-2021:4408",
-							NamespaceName: "rhel:8",
-							Description:   "The libsolv packages provide a library for resolving package dependencies using a satisfiability algorithm.\n\nSecurity Fix(es):\n\n* libsolv: heap-based buffer overflow in testcase_read() in src/testcase.c (CVE-2021-3200)\n\nFor more details about the security issue(s), including the impact, a CVSS score, acknowledgments, and other related information, refer to the CVE page(s) listed in the References section.\n\nAdditional Changes:\n\nFor detailed information on changes in this release, see the Red Hat Enterprise Linux 8.5 Release Notes linked from the References section.",
-							Link:          "https://access.redhat.com/errata/RHSA-2021:4408",
-							Severity:      "Low",
-							Metadata: map[string]interface{}{
-								"Red Hat": map[string]interface{}{
-									"CVSSv3": map[string]interface{}{
-										"ExploitabilityScore": 1.8,
-										"ImpactScore":         1.4,
-										"Score":               3.3,
-										"Vectors":             "CVSS:3.1/AV:L/AC:L/PR:N/UI:R/S:U/C:N/I:N/A:L",
-									},
-									"CVSSv2": map[string]interface{}{
-										"ExploitabilityScore": 0.0,
-										"ImpactScore":         0.0,
-										"Score":               0.0,
-										"Vectors":             "",
-									},
-								},
-							},
-							FixedBy: "0:0.7.19-1.el8",
-						},
-					},
-					AddedBy: "sha256:ec1681b6a383e4ecedbeddd5abc596f3de835aed6db39a735f62395c8edbff30",
-					FixedBy: "0.7.19-1.el8",
-				},
-			},
-		},
-		{
-			image:    "registry.redhat.io/openshift3/logging-elasticsearch",
-			registry: "https://registry.redhat.io",
-			username: os.Getenv("REDHAT_USERNAME"),
-			password: os.Getenv("REDHAT_PASSWORD"),
-			source:   "Red Hat",
-		},
-		{
-
-			image:    "registry.redhat.io/openshift3/logging-elasticsearch:v3.10.175-1",
-			registry: "https://registry.redhat.io",
-			username: os.Getenv("REDHAT_USERNAME"),
-			password: os.Getenv("REDHAT_PASSWORD"),
-			source:   "Red Hat",
-		},
-		{
-			// Had an issue where Scanner claimed jq 6.1-r1 was vulnerable to
-			// a CVE fixed in 1.6_rc1-r0. We do NOT expect this version of
-			// jq to be vulnerable to this CVE (CVE-2016-4074).
-			image:    "docker.io/stackrox/sandbox:alpine-jq-1.6-r1",
-			registry: "https://registry-1.docker.io",
-			username: os.Getenv("DOCKER_IO_PULL_USERNAME"),
-			password: os.Getenv("DOCKER_IO_PULL_PASSWORD"),
-			source:   "NVD",
-			expectedFeatures: []v1.Feature{
-				{
-					Name:          "jq",
-					NamespaceName: "alpine:v3.13",
-					VersionFormat: "apk",
-					Version:       "1.6-r1",
-					AddedBy:       "sha256:51c25658727f8bc3a4ef7c039257e136d23995bfdcfdc52dfb24104b5dc64720",
-				},
-			},
-		},
-		// Verify digest-based scanning and also a v1 versioned image
-		// This image result has two layers with the same digests so it checks a duplicate layer case
-		{
-			image:           "docker.io/richxsl/rhel7@sha256:8f3aae325d2074d2dc328cb532d6e7aeb0c588e15ddf847347038fe0566364d6",
-			registry:        "https://registry-1.docker.io",
-			source:          "NVD",
-			uncertifiedRHEL: true,
-			expectedFeatures: []v1.Feature{
-				{
-					Name:          "fipscheck",
-					NamespaceName: "centos:7",
-					VersionFormat: "rpm",
-					Version:       "1.4.1-5.el7",
-					AddedBy:       "sha256:1de5db95c59529b8423a336fac27e0bf8a9f4fced0fcc32377c9170ab481a8e9",
-				},
-			},
-		},
-		// The next two images have the same layer and thus verify lineage checks between different images
-		// The first is a centos:7 image that has the package p11-kit. The second image is from fedora and we
-		// can't identify the OS so it should not have p11-kit
-		{
-			image:                   "quay.io/dougtidwell/open-adventure@sha256:564c8dde1931f337a7bc8925f94cb594d9c81a5ee9eacc5ec5590f1e60e94b6a",
-			registry:                "https://quay.io",
-			source:                  "NVD",
-			onlyCheckSpecifiedVulns: true,
-			expectedFeatures: []v1.Feature{
-				{
-					Name:          "p11-kit",
-					NamespaceName: "centos:7",
-					VersionFormat: "rpm",
-					Version:       "0.23.5-3.el7",
-					AddedBy:       "sha256:f9ce27a295e879233c8fbbf9ab67944a10e1ce80da69e46f87c583082a1ff3bb",
-				},
-			},
-		},
-		{
-			image:    "quay.io/cgwalters/coreos-assembler@sha256:6ed6cd0006b6331d8cfd4a794afe7d2a87dc9019b80658a21b28d9941a97356d",
-			registry: "https://quay.io",
-			source:   "NVD",
-			unexpectedFeatures: []v1.Feature{
-				{
-					Name:          "p11-kit",
-					VersionFormat: "rpm",
-					Version:       "0.23.5-3.el7",
-				},
-			},
-		},
-		{
-			image:                   "alpine:3.13.0",
-			registry:                "https://registry-1.docker.io",
-			source:                  "NVD",
-			onlyCheckSpecifiedVulns: true,
-			expectedFeatures: []v1.Feature{
-				{
-					Name:          "apk-tools",
-					NamespaceName: "alpine:v3.13",
-					VersionFormat: "apk",
-					Version:       "2.12.0-r4",
-					Vulnerabilities: []v1.Vulnerability{
-						{
-							Name:          "CVE-2021-30139",
-							NamespaceName: "alpine:v3.13",
-							Description:   "In Alpine Linux apk-tools before 2.12.5, the tarball parser allows a buffer overflow and crash.",
-							Link:          "https://cve.mitre.org/cgi-bin/cvename.cgi?name=CVE-2021-30139",
-							Severity:      "Important",
-							Metadata: map[string]interface{}{
-								"NVD": map[string]interface{}{
-									"CVSSv3": map[string]interface{}{
-										"ExploitabilityScore": 3.9,
-										"ImpactScore":         3.6,
-										"Score":               7.5,
-										"Vectors":             "CVSS:3.1/AV:N/AC:L/PR:N/UI:N/S:U/C:N/I:N/A:H",
-									},
-									"CVSSv2": map[string]interface{}{
-										"ExploitabilityScore": 10.0,
-										"ImpactScore":         2.9,
-										"Score":               5.0,
-										"Vectors":             "AV:N/AC:L/Au:N/C:N/I:N/A:P",
-									},
-								},
-							},
-							FixedBy: "2.12.5-r0",
-						},
-						{
-							Name:          "CVE-2021-36159",
-							NamespaceName: "alpine:v3.13",
-							Description:   "libfetch before 2021-07-26, as used in apk-tools, xbps, and other products, mishandles numeric strings for the FTP and HTTP protocols. The FTP passive mode implementation allows an out-of-bounds read because strtol is used to parse the relevant numbers into address bytes. It does not check if the line ends prematurely. If it does, the for-loop condition checks for the '\\0' terminator one byte too late.",
-							Link:          "https://cve.mitre.org/cgi-bin/cvename.cgi?name=CVE-2021-36159",
-							Severity:      "Critical",
-							Metadata: map[string]interface{}{
-								"NVD": map[string]interface{}{
-									"CVSSv3": map[string]interface{}{
-										"ExploitabilityScore": 3.9,
-										"ImpactScore":         5.2,
-										"Score":               9.1,
-										"Vectors":             "CVSS:3.1/AV:N/AC:L/PR:N/UI:N/S:U/C:H/I:N/A:H",
-									},
-									"CVSSv2": map[string]interface{}{
-										"ExploitabilityScore": 10.0,
-										"ImpactScore":         4.9,
-										"Score":               6.4,
-										"Vectors":             "AV:N/AC:L/Au:N/C:P/I:N/A:P",
-									},
-								},
-							},
-							FixedBy: "2.12.6-r0",
-						},
-					},
-					AddedBy: "sha256:596ba82af5aaa3e2fd9d6f955b8b94f0744a2b60710e3c243ba3e4a467f051d1",
-					FixedBy: "2.12.6-r0",
-				},
-				{
-					Name:          "busybox",
-					NamespaceName: "alpine:v3.13",
-					VersionFormat: "apk",
-					Version:       "1.32.1-r0",
-					Vulnerabilities: []v1.Vulnerability{
-						{
-							Name:          "CVE-2021-28831",
-							NamespaceName: "alpine:v3.13",
-							Description:   "decompress_gunzip.c in BusyBox through 1.32.1 mishandles the error bit on the huft_build result pointer, with a resultant invalid free or segmentation fault, via malformed gzip data.",
-							Link:          "https://cve.mitre.org/cgi-bin/cvename.cgi?name=CVE-2021-28831",
-							Severity:      "Important",
-							Metadata: map[string]interface{}{
-								"NVD": map[string]interface{}{
-									"CVSSv3": map[string]interface{}{
-										"ExploitabilityScore": 3.9,
-										"ImpactScore":         3.6,
-										"Score":               7.5,
-										"Vectors":             "CVSS:3.1/AV:N/AC:L/PR:N/UI:N/S:U/C:N/I:N/A:H",
-									},
-									"CVSSv2": map[string]interface{}{
-										"ExploitabilityScore": 10.0,
-										"ImpactScore":         2.9,
-										"Score":               5.0,
-										"Vectors":             "AV:N/AC:L/Au:N/C:N/I:N/A:P",
-									},
-								},
-							},
-							FixedBy: "1.32.1-r4",
-						},
-					},
-					AddedBy: "sha256:596ba82af5aaa3e2fd9d6f955b8b94f0744a2b60710e3c243ba3e4a467f051d1",
-					FixedBy: "1.32.1-r7",
-				},
-			},
-		},
-		{
-			image:                   "alpine:3.14.0",
-			registry:                "https://registry-1.docker.io",
-			source:                  "NVD",
-			onlyCheckSpecifiedVulns: true,
-			expectedFeatures: []v1.Feature{
-				{
-					Name:          "apk-tools",
-					NamespaceName: "alpine:v3.14",
-					VersionFormat: "apk",
-					Version:       "2.12.5-r1",
-					Vulnerabilities: []v1.Vulnerability{
-						{
-							Name:          "CVE-2021-36159",
-							NamespaceName: "alpine:v3.14",
-							Description:   "libfetch before 2021-07-26, as used in apk-tools, xbps, and other products, mishandles numeric strings for the FTP and HTTP protocols. The FTP passive mode implementation allows an out-of-bounds read because strtol is used to parse the relevant numbers into address bytes. It does not check if the line ends prematurely. If it does, the for-loop condition checks for the '\\0' terminator one byte too late.",
-							Link:          "https://cve.mitre.org/cgi-bin/cvename.cgi?name=CVE-2021-36159",
-							Severity:      "Critical",
-							Metadata: map[string]interface{}{
-								"NVD": map[string]interface{}{
-									"CVSSv3": map[string]interface{}{
-										"ExploitabilityScore": 3.9,
-										"ImpactScore":         5.2,
-										"Score":               9.1,
-										"Vectors":             "CVSS:3.1/AV:N/AC:L/PR:N/UI:N/S:U/C:H/I:N/A:H",
-									},
-									"CVSSv2": map[string]interface{}{
-										"ExploitabilityScore": 10.0,
-										"ImpactScore":         4.9,
-										"Score":               6.4,
-										"Vectors":             "AV:N/AC:L/Au:N/C:P/I:N/A:P",
-									},
-								},
-							},
-							FixedBy: "2.12.6-r0",
-						},
-					},
-					AddedBy: "sha256:5843afab387455b37944e709ee8c78d7520df80f8d01cf7f861aae63beeddb6b",
-					FixedBy: "2.12.6-r0",
-				},
-				{
-					Name:          "busybox",
-					NamespaceName: "alpine:v3.14",
-					VersionFormat: "apk",
-					Version:       "1.33.1-r2",
-					AddedBy:       "sha256:5843afab387455b37944e709ee8c78d7520df80f8d01cf7f861aae63beeddb6b",
-					FixedBy:       "1.33.1-r6",
-				},
-			},
-		},
-		{
-			image:    "quay.io/rhacs-eng/qa:debian-package-removal",
-			registry: "https://quay.io",
-			username: os.Getenv("QUAY_RHACS_ENG_RO_USERNAME"),
-			password: os.Getenv("QUAY_RHACS_ENG_RO_PASSWORD"),
-			source:   "NVD",
-			// Ensure we find the executable files for packages added in a layer lower than the latest
-			// package DB version. The relevant *.list file will only exist in the layer the package is added
-			// so the layer with the latest packages DB will not have the *.list file for these packages.
-			checkProvidedExecutables: true,
-			expectedFeatures: []v1.Feature{
-				{
-					Name:          "dash",
-					NamespaceName: "debian:11",
-					VersionFormat: "dpkg",
-					Version:       "0.5.11+git20200708+dd9ef66-5",
-					ProvidedExecutables: []string{
-						"/bin/dash",
-					},
-					AddedBy: "sha256:4c25b3090c2685271afcffc2a4db73f15ab11a0124bfcde6085c934a4e6f4a51",
-				},
-				{
-					Name:          "diffutils",
-					NamespaceName: "debian:11",
-					VersionFormat: "dpkg",
-					Version:       "1:3.7-5",
-					ProvidedExecutables: []string{
-						"/usr/bin/cmp",
-						"/usr/bin/diff",
-						"/usr/bin/diff3",
-						"/usr/bin/sdiff",
-					},
-					AddedBy: "sha256:4c25b3090c2685271afcffc2a4db73f15ab11a0124bfcde6085c934a4e6f4a51",
-				},
-			},
-		},
-		{
-			image:    "docker.io/anchore/anchore-engine:v0.9.4",
-			registry: "https://registry-1.docker.io",
-			source:   "NVD",
-			unexpectedFeatures: []v1.Feature{
-				{
-					Name:    "netaddr",
-					Version: "0.8.0",
-				},
-			},
-		},
-	} {
->>>>>>> f57c5e1d
 		t.Run(testCase.image, func(t *testing.T) {
 			if inCIRun && strings.HasPrefix(testCase.image, "docker.io/stackrox/sandbox") {
 				testCase.image = strings.Replace(testCase.image, "docker.io/stackrox/sandbox:", "quay.io/rhacs-eng/qa:sandbox-", -1)
