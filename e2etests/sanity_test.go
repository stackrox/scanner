--- conflicted
+++ resolved
@@ -351,17 +351,10 @@
 										"Vectors":             "",
 									},
 									"CVSSv3": map[string]interface{}{
-<<<<<<< HEAD
 										"ExploitabilityScore": 1.8,
 										"ImpactScore":         2.5,
 										"Score":               4.4,
 										"Vectors":             "CVSS:3.0/AV:L/AC:L/PR:L/UI:N/S:U/C:N/I:L/A:L",
-=======
-										"ExploitabilityScore": 3.9,
-										"ImpactScore":         3.6,
-										"Score":               7.5,
-										"Vectors":             "CVSS:3.1/AV:N/AC:L/PR:N/UI:N/S:U/C:N/I:N/A:H",
->>>>>>> 9b3e9073
 									},
 									"PublishedDateTime": "2018-05-17T17:00:00Z",
 								},
