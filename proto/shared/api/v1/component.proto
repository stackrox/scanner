--- conflicted
+++ resolved
@@ -8,17 +8,10 @@
 package scannerV1;
 
 message Components {
-<<<<<<< HEAD
-  string                     namespace           = 1;
-  repeated OSComponent       os_components       = 2;
-  repeated RHELComponent     rhel_components     = 3;
-  repeated LanguageComponent language_components = 4;
-=======
   string                     namespace           = 4;
   repeated OSComponent       os_components       = 1;
   repeated RHELComponent     rhel_components     = 2;
   repeated LanguageComponent language_components = 3;
->>>>>>> 192f311e
 }
 
 message OSComponent {
