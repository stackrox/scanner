{
  "diff-dumps": {
    "run_with_labels": ["generate-dumps-on-pr"],
    "skip_with_label": "",
    "run_with_changed_path": "",
    "changed_path_to_ignore": "",
    "run_on_master": "true",
    "run_on_tags": "false"
  },
  "generate-db-dump": {
    "run_with_labels": ["generate-dumps-on-pr"],
    "skip_with_label": "",
    "run_with_changed_path": "",
    "changed_path_to_ignore": "",
    "run_on_master": "true",
    "run_on_tags": "true"
  },
  "generate-genesis-dump": {
    "run_with_labels": ["generate-dumps-on-pr"],
    "skip_with_label": "",
    "run_with_changed_path": "",
    "changed_path_to_ignore": "",
    "run_on_master": "true",
    "run_on_tags": "true"
  },
  "scale-tests": {
    "run_with_labels": ["scale-tests"],
    "skip_with_label": "",
    "run_with_changed_path": "",
    "changed_path_to_ignore": "",
    "run_on_master": "false",
    "run_on_tags": "true"
  },
<<<<<<< HEAD
  "upload-dumps-for-downstream": {
    "run_with_labels": [],
=======
  "store-db-dump": {
    "run_with_labels": ["generate-dumps-on-pr"],
    "skip_with_label": "",
    "run_with_changed_path": "",
    "changed_path_to_ignore": "",
    "run_on_master": "true",
    "run_on_tags": "true"
  },
  "store-genesis-dump": {
    "run_with_labels": ["generate-dumps-on-pr"],
>>>>>>> c8822a05
    "skip_with_label": "",
    "run_with_changed_path": "",
    "changed_path_to_ignore": "",
    "run_on_master": "true",
    "run_on_tags": "true"
  },
<<<<<<< HEAD
  "upload-dumps-for-embedding": {
=======
  "upload-db-dump": {
>>>>>>> c8822a05
    "run_with_labels": [],
    "skip_with_label": "",
    "run_with_changed_path": "",
    "changed_path_to_ignore": "",
    "run_on_master": "true",
<<<<<<< HEAD
    "run_on_tags": "false"
=======
    "run_on_tags": "true"
>>>>>>> c8822a05
  }
}<|MERGE_RESOLUTION|>--- conflicted
+++ resolved
@@ -31,10 +31,6 @@
     "run_on_master": "false",
     "run_on_tags": "true"
   },
-<<<<<<< HEAD
-  "upload-dumps-for-downstream": {
-    "run_with_labels": [],
-=======
   "store-db-dump": {
     "run_with_labels": ["generate-dumps-on-pr"],
     "skip_with_label": "",
@@ -45,27 +41,34 @@
   },
   "store-genesis-dump": {
     "run_with_labels": ["generate-dumps-on-pr"],
->>>>>>> c8822a05
     "skip_with_label": "",
     "run_with_changed_path": "",
     "changed_path_to_ignore": "",
     "run_on_master": "true",
     "run_on_tags": "true"
   },
-<<<<<<< HEAD
-  "upload-dumps-for-embedding": {
-=======
   "upload-db-dump": {
->>>>>>> c8822a05
     "run_with_labels": [],
     "skip_with_label": "",
     "run_with_changed_path": "",
     "changed_path_to_ignore": "",
     "run_on_master": "true",
-<<<<<<< HEAD
+    "run_on_tags": "true"
+  },
+  "upload-dumps-for-downstream": {
+    "run_with_labels": [],
+    "skip_with_label": "",
+    "run_with_changed_path": "",
+    "changed_path_to_ignore": "",
+    "run_on_master": "true",
+    "run_on_tags": "true"
+  },
+  "upload-dumps-for-embedding": {
+    "run_with_labels": [],
+    "skip_with_label": "",
+    "run_with_changed_path": "",
+    "changed_path_to_ignore": "",
+    "run_on_master": "true",
     "run_on_tags": "false"
-=======
-    "run_on_tags": "true"
->>>>>>> c8822a05
   }
 }