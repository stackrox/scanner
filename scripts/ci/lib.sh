#!/usr/bin/env bash

# A library of CI related reusable bash functions
# Adapted from https://github.com/stackrox/stackrox/blob/master/scripts/ci/lib.sh

SCRIPTS_ROOT="$(cd "$(dirname "${BASH_SOURCE[0]}")"/../.. && pwd)"
source "$SCRIPTS_ROOT/scripts/lib.sh"

set -euo pipefail

ensure_CI() {
    if ! is_CI; then
        die "A CI environment is required."
    fi
}

ci_export() {
    if [[ "$#" -ne 2 ]]; then
        die "missing args. usage: ci_export <env-name> <env-value>"
    fi

    local env_name="$1"
    local env_value="$2"

    if command -v cci-export >/dev/null; then
        cci-export "$env_name" "$env_value"
    else
        export "$env_name"="$env_value"
    fi
}

push_images() {
    info "Pushing images"

    if [[ "$#" -ne 1 ]]; then
        die "missing arg. usage: push_images <ci_tag>"
    fi

    require_environment "DOCKER_IO_PUSH_USERNAME"
    require_environment "DOCKER_IO_PUSH_PASSWORD"
    require_environment "QUAY_RHACS_ENG_RW_USERNAME"
    require_environment "QUAY_RHACS_ENG_RW_PASSWORD"
    require_environment "QUAY_STACKROX_IO_RW_USERNAME"
    require_environment "QUAY_STACKROX_IO_RW_PASSWORD"

    local ci_tag="$1"
    local tag
    tag="$(make --quiet --no-print-directory tag)"
    local image_set=("scanner" "scanner-db" "scanner-slim" "scanner-db-slim")

    _push_image_set() {
        local registry="$1"
        local tag="$2"

        for image in "${image_set[@]}"; do
            "$SCRIPTS_ROOT/scripts/push-as-manifest-list.sh" "${registry}/${image}:${tag}" | cat
        done
    }

    _tag_image_set() {
        local registry="$1"
        local tag="$2"

        for image in "${image_set[@]}"; do
            docker tag "${image}:${tag}" "${registry}/${image}:${tag}"
        done
    }

    # Push to us.gcr.io/stackrox-ci
    _tag_image_set "us.gcr.io/stackrox-ci" "$tag"
    _push_image_set "us.gcr.io/stackrox-ci" "$tag"

    # Push to docker.io/stackrox
    docker login -u "$DOCKER_IO_PUSH_USERNAME" --password-stdin <<<"$DOCKER_IO_PUSH_PASSWORD" docker.io
    _tag_image_set "stackrox" "$tag"
    _push_image_set "stackrox" "$tag"

    # Push to quay.io/rhacs-eng
    docker login -u "$QUAY_RHACS_ENG_RW_USERNAME" --password-stdin <<<"$QUAY_RHACS_ENG_RW_PASSWORD" quay.io
    _tag_image_set "quay.io/rhacs-eng" "$tag"
    _push_image_set "quay.io/rhacs-eng" "$tag"

    # Push to quay.io/stackrox-io
    docker login -u "$QUAY_STACKROX_IO_RW_USERNAME" --password-stdin <<<"$QUAY_STACKROX_IO_RW_PASSWORD" quay.io
    _tag_image_set "quay.io/stackrox-io" "$tag"
    _push_image_set "quay.io/stackrox-io" "$tag"

    if [[ -n "$ci_tag" ]]; then
        require_environment "STACKROX_IO_PUSH_USERNAME"
        require_environment "STACKROX_IO_PUSH_PASSWORD"
        docker login -u "$STACKROX_IO_PUSH_USERNAME" --password-stdin <<<"$STACKROX_IO_PUSH_PASSWORD" stackrox.io

        _tag_image_set "stackrox.io" "$tag"
        _push_image_set "stackrox.io" "$tag"
    fi
}

poll_for_system_test_images() {
    info "Polling for images required for system tests"

    if [[ "$#" -ne 1 ]]; then
        die "missing arg. usage: poll_for_system_test_images <seconds to wait>"
    fi

    local time_limit="$1"

    require_environment "QUAY_RHACS_ENG_BEARER_TOKEN"

    local tag
    tag="$(make --quiet tag)"
    local start_time
    start_time="$(date '+%s')"

    _image_exists() {
        local name="$1"
        local url="https://quay.io/api/v1/repository/rhacs-eng/$name/tag?specificTag=$tag"
        info "Checking for $name using $url"
        local check
        check=$(curl --location -sS -H "Authorization: Bearer ${QUAY_RHACS_ENG_BEARER_TOKEN}" "$url")
        echo "$check"
        [[ "$(jq -r '.tags | first | .name' <<<"$check")" == "$tag" ]]
    }

    while true; do
        ### MODIFIED - Replaced with Scanner-related images
        if _image_exists "scanner" && _image_exists "scanner-db" && _image_exists "scanner-slim" && _image_exists "scanner-db-slim"; then
            info "All images exist"
            break
        fi
        if (( $(date '+%s') - start_time > time_limit )); then
           die "Timed out waiting for images after ${time_limit} seconds"
        fi
        sleep 60
    done
}

is_tagged() {
    local tags
    tags="$(git tag --contains)"
    [[ -n "$tags" ]]
}

is_openshift_CI_rehearse_PR() {
    [[ "$(get_repo_full_name)" == "openshift/release" ]]
}

get_base_ref() {
    if is_CIRCLECI; then
        echo "${CIRCLE_BRANCH}"
    elif is_OPENSHIFT_CI; then
        if [[ -n "${PULL_BASE_REF:-}" ]]; then
            # presubmit, postsubmit and batch runs
            # (ref: https://github.com/kubernetes/test-infra/blob/master/prow/jobs.md#job-environment-variables)
            echo "${PULL_BASE_REF}"
        elif [[ -n "${JOB_SPEC:-}" ]]; then
            # periodics
            # OpenShift CI adds 'extra_refs'
            local base_ref
            base_ref="$(jq -r <<<"${JOB_SPEC}" '.extra_refs[0].base_ref')" || die "invalid JOB_SPEC yaml"
            if [[ "$base_ref" == "null" ]]; then
                die "expect: base_ref in JOB_SEC.extra_refs[0]"
            fi
            echo "${base_ref}"
        else
            die "Expect PULL_BASE_REF or JOB_SPEC"
        fi
    else
        die "unsupported"
    fi
}

get_repo_full_name() {
    if is_CIRCLECI; then
        ### MODIFIED: stackrox/stackrox -> stackrox/scanner
        # CIRCLE_REPOSITORY_URL=git@github.com:stackrox/scanner.git
        echo "${CIRCLE_REPOSITORY_URL:15:-4}"
    elif is_OPENSHIFT_CI; then
        if [[ -n "${REPO_OWNER:-}" ]]; then
            # presubmit, postsubmit and batch runs
            # (ref: https://github.com/kubernetes/test-infra/blob/master/prow/jobs.md#job-environment-variables)
            [[ -n "${REPO_NAME:-}" ]] || die "expect: REPO_NAME"
            echo "${REPO_OWNER}/${REPO_NAME}"
        elif [[ -n "${JOB_SPEC:-}" ]]; then
            # periodics
            # OpenShift CI adds 'extra_refs'
            local org
            local repo
            org="$(jq -r <<<"${JOB_SPEC}" '.extra_refs[0].org')" || die "invalid JOB_SPEC yaml"
            repo="$(jq -r <<<"${JOB_SPEC}" '.extra_refs[0].repo')" || die "invalid JOB_SPEC yaml"
            if [[ "$org" == "null" ]] || [[ "$repo" == "null" ]]; then
                die "expect: org and repo in JOB_SEC.extra_refs[0]"
            fi
            echo "${org}/${repo}"
        else
            die "Expect REPO_OWNER/NAME or JOB_SPEC"
        fi
    else
        die "unsupported"
    fi
}

pr_has_label() {
    if [[ -z "${1:-}" ]]; then
        die "usage: pr_has_label <expected label> [<pr details>]"
    fi

    local expected_label="$1"
    local pr_details
    local exitstatus=0
    pr_details="${2:-$(get_pr_details)}" || exitstatus="$?"
    if [[ "$exitstatus" != "0" ]]; then
        info "Warning: checking for a label in a non PR context"
        false
    fi
    jq '([.labels | .[].name]  // []) | .[]' -r <<<"$pr_details" | grep -qx "${expected_label}"
}

# get_pr_details() from GitHub and display the result. Exits 1 if not run in CI in a PR context.
_PR_DETAILS=""
get_pr_details() {
    local pull_request
    local org
    local repo

    if [[ -n "${_PR_DETAILS}" ]]; then
        echo "${_PR_DETAILS}"
        return
    fi

    _not_a_PR() {
        echo '{ "msg": "this is not a PR" }'
        exit 1
    }

    if is_CIRCLECI; then
        [ -n "${CIRCLE_PULL_REQUEST:-}" ] || _not_a_PR
        [ -n "${CIRCLE_PROJECT_USERNAME}" ] || { echo "CIRCLE_PROJECT_USERNAME not found" ; exit 2; }
        [ -n "${CIRCLE_PROJECT_REPONAME}" ] || { echo "CIRCLE_PROJECT_REPONAME not found" ; exit 2; }
        pull_request="${CIRCLE_PULL_REQUEST##*/}"
        org="${CIRCLE_PROJECT_USERNAME}"
        repo="${CIRCLE_PROJECT_REPONAME}"
    elif is_OPENSHIFT_CI; then
        if [[ -n "${JOB_SPEC:-}" ]]; then
            pull_request=$(jq -r <<<"$JOB_SPEC" '.refs.pulls[0].number')
            org=$(jq -r <<<"$JOB_SPEC" '.refs.org')
            repo=$(jq -r <<<"$JOB_SPEC" '.refs.repo')
        elif [[ -n "${CLONEREFS_OPTIONS:-}" ]]; then
            pull_request=$(jq -r <<<"$CLONEREFS_OPTIONS" '.refs[0].pulls[0].number')
            org=$(jq -r <<<"$CLONEREFS_OPTIONS" '.refs[0].org')
            repo=$(jq -r <<<"$CLONEREFS_OPTIONS" '.refs[0].repo')
        else
            echo "Expect a JOB_SPEC or CLONEREFS_OPTIONS"
            exit 2
        fi
        [[ "${pull_request}" == "null" ]] && _not_a_PR
    else
        echo "Expect Circle or OpenShift CI"
        exit 2
    fi

    headers=()
    if [[ -n "${GITHUB_TOKEN:-}" ]]; then
        headers+=(-H "Authorization: token ${GITHUB_TOKEN}")
    fi

    url="https://api.github.com/repos/${org}/${repo}/pulls/${pull_request}"
    pr_details=$(curl --retry 5 -sS "${headers[@]}" "${url}")
    if [[ "$(jq .id <<<"$pr_details")" == "null" ]]; then
        # A valid PR response is expected at this point
        echo "Invalid response from GitHub: $pr_details"
        exit 2
    fi
    _PR_DETAILS="$pr_details"
    echo "$pr_details"
}

GATE_JOBS_CONFIG="$SCRIPTS_ROOT/scripts/ci/gate-jobs-config.json"

gate_job() {
    if [[ "$#" -ne 1 ]]; then
        die "missing arg. usage: gate_job <job>"
    fi

    local job="$1"
    local job_config
    job_config="$(jq -r .\""$job"\" "$GATE_JOBS_CONFIG")"

    info "Will determine whether to run: $job"

    # TODO(RS-509) remove once this behaves better
    if [[ "$job_config" == "null" ]]; then
        info "$job will run because there is no gating criteria for $job"
        return
    fi

    local pr_details
    local exitstatus=0
    pr_details="$(get_pr_details)" || exitstatus="$?"

    if [[ "$exitstatus" == "0" ]]; then
        if is_openshift_CI_rehearse_PR; then
            gate_openshift_release_rehearse_job "$job" "$pr_details"
        else
            gate_pr_job "$job_config" "$pr_details"
        fi
    elif [[ "$exitstatus" == "1" ]]; then
        gate_merge_job "$job_config"
    else
        die "Could not determine if this is a PR versus a merge"
    fi
}

get_var_from_job_config() {
    local var_name="$1"
    local job_config="$2"

    local value
    value="$(jq -r ."$var_name" <<<"$job_config")"
    if [[ "$value" == "null" ]]; then
        die "$var_name is not defined in this jobs config"
    fi
    if [[ "${value:0:1}" == "[" ]]; then
        value="$(jq -cr '.[]' <<<"$value")"
    fi
    echo "$value"
}

gate_pr_job() {
    local job_config="$1"
    local pr_details="$2"

    local run_with_labels=()
    local skip_with_label
    local run_with_changed_path
    local changed_path_to_ignore
    local run_with_labels_from_json
    run_with_labels_from_json="$(get_var_from_job_config run_with_labels "$job_config")"
    if [[ -n "${run_with_labels_from_json}" ]]; then
        mapfile -t run_with_labels <<<"${run_with_labels_from_json}"
    fi
    skip_with_label="$(get_var_from_job_config skip_with_label "$job_config")"
    run_with_changed_path="$(get_var_from_job_config run_with_changed_path "$job_config")"
    changed_path_to_ignore="$(get_var_from_job_config changed_path_to_ignore "$job_config")"

    if [[ -n "$skip_with_label" ]]; then
        if pr_has_label "${skip_with_label}" "${pr_details}"; then
            info "$job will not run because the PR has label $skip_with_label"
            exit 0
        fi
    fi

    for run_with_label in "${run_with_labels[@]}"; do
        if pr_has_label "${run_with_label}" "${pr_details}"; then
            info "$job will run because the PR has label $run_with_label"
            return
        fi
    done

    if [[ -n "${run_with_changed_path}" || -n "${changed_path_to_ignore}" ]]; then
        local diff_base
        if is_CIRCLECI; then
            diff_base="$(git merge-base HEAD origin/master)"
            echo "Determined diff-base as ${diff_base}"
            echo "Master SHA: $(git rev-parse origin/master)"
        elif is_OPENSHIFT_CI; then
            diff_base="$(jq -r '.refs[0].base_sha' <<<"$CLONEREFS_OPTIONS")"
            echo "Determined diff-base as ${diff_base}"
            [[ "${diff_base}" != "null" ]] || die "Could not find base_sha in CLONEREFS_OPTIONS: $CLONEREFS_OPTIONS"
        else
            die "unsupported"
        fi
        echo "Diffbase diff:"
        { git diff --name-only "${diff_base}" | cat ; } || true
        # TODO(RS-509) remove once this behaves better
        ignored_regex="${changed_path_to_ignore}"
        [[ -n "$ignored_regex" ]] || ignored_regex='$^' # regex that matches nothing
        match_regex="${run_with_changed_path}"
        [[ -n "$match_regex" ]] || match_regex='^.*$' # grep -E -q '' returns 0 even on empty input, so we have to specify some pattern
        if grep -E -q "$match_regex" < <({ git diff --name-only "${diff_base}" || echo "???" ; } | grep -E -v "$ignored_regex"); then
            info "$job will run because paths matching $match_regex (and not matching ${ignored_regex}) had changed."
            return
        fi
    fi

    info "$job will be skipped"
    exit 0
}

gate_merge_job() {
    local job_config="$1"

    local run_on_master
    local run_on_tags
    run_on_master="$(get_var_from_job_config run_on_master "$job_config")"
    run_on_tags="$(get_var_from_job_config run_on_tags "$job_config")"

    local base_ref
    base_ref="$(get_base_ref)" || {
        info "Warning: error running get_base_ref():"
        echo "${base_ref}"
        info "will continue with tests."
    }

    if [[ "${base_ref}" == "master" && "${run_on_master}" == "true" ]]; then
        info "$job will run because this is master and run_on_master==true"
        return
    fi

    if is_tagged && [[ "${run_on_tags}" == "true" ]]; then
        info "$job will run because the head of this branch is tagged and run_on_tags==true"
        return
    fi

    info "$job will be skipped"
    exit 0
}

# gate_openshift_release_rehearse_job() - use the PR description to indicate if
# the pj-rehearse job should run for configured jobs.
gate_openshift_release_rehearse_job() {
    local job="$1"
    local pr_details="$2"

    if [[ "$(jq -r '.body' <<<"$pr_details")" =~ open.the.gate.*$job ]]; then
        info "$job will run because the gate was opened"
        return
    fi

    cat << _EOH_
$job will be skipped. If you want to run a gated job during openshift/release pj-rehearsal
update the PR description with:
open the gate: $job
_EOH_
    exit 0
}

openshift_ci_mods() {
    # For ci_export(), override BASH_ENV from stackrox-test with something that is writable.
    BASH_ENV=$(mktemp)
    export BASH_ENV

    # These are not set in the binary_build_commands or image build envs.
    export CI=true
    export OPENSHIFT_CI=true

    # Provide Circle CI vars that are commonly used
    export CIRCLE_JOB="${JOB_NAME:-${OPENSHIFT_BUILD_NAME}}"
    CIRCLE_TAG="$(git tag --contains | head -1)"
    export CIRCLE_TAG

    # For gradle
    export GRADLE_USER_HOME="${HOME}"
}

if [[ "${BASH_SOURCE[0]}" == "$0" ]]; then
    if [[ "$#" -lt 1 ]]; then
        die "When invoked at the command line a method is required."
    fi
<<<<<<< HEAD
=======
}

store_test_results() {
    if [[ "$#" -ne 2 ]]; then
        die "missing args. usage: store_test_results <from> <to>"
    fi

    if ! is_OPENSHIFT_CI; then
        return
    fi

    local from="$1"
    local to="$2"

    info "Copying test results from $from to $to"

    local dest="${ARTIFACT_DIR}/junit-$to"

    cp -a "$from" "$dest" || true # (best effort)
}

if [[ "${BASH_SOURCE[0]}" == "$0" ]]; then
    if [[ "$#" -lt 1 ]]; then
        die "When invoked at the command line a method is required."
    fi
>>>>>>> 4ac90969
    fn="$1"
    shift
    "$fn" "$@"
fi<|MERGE_RESOLUTION|>--- conflicted
+++ resolved
@@ -452,38 +452,29 @@
     export GRADLE_USER_HOME="${HOME}"
 }
 
+store_test_results() {
+    if [[ "$#" -ne 2 ]]; then
+        die "missing args. usage: store_test_results <from> <to>"
+    fi
+
+    if ! is_OPENSHIFT_CI; then
+        return
+    fi
+
+    local from="$1"
+    local to="$2"
+
+    info "Copying test results from $from to $to"
+
+    local dest="${ARTIFACT_DIR}/junit-$to"
+
+    cp -a "$from" "$dest" || true # (best effort)
+}
+
 if [[ "${BASH_SOURCE[0]}" == "$0" ]]; then
     if [[ "$#" -lt 1 ]]; then
         die "When invoked at the command line a method is required."
     fi
-<<<<<<< HEAD
-=======
-}
-
-store_test_results() {
-    if [[ "$#" -ne 2 ]]; then
-        die "missing args. usage: store_test_results <from> <to>"
-    fi
-
-    if ! is_OPENSHIFT_CI; then
-        return
-    fi
-
-    local from="$1"
-    local to="$2"
-
-    info "Copying test results from $from to $to"
-
-    local dest="${ARTIFACT_DIR}/junit-$to"
-
-    cp -a "$from" "$dest" || true # (best effort)
-}
-
-if [[ "${BASH_SOURCE[0]}" == "$0" ]]; then
-    if [[ "$#" -lt 1 ]]; then
-        die "When invoked at the command line a method is required."
-    fi
->>>>>>> 4ac90969
     fn="$1"
     shift
     "$fn" "$@"
