#!/usr/bin/env bash

# Adapted from https://github.com/stackrox/stackrox/blob/master/.openshift-ci/dispatch.sh

ROOT="$(cd "$(dirname "${BASH_SOURCE[0]}")"/.. && pwd)"
source "$ROOT/scripts/ci/lib.sh"

set -euo pipefail

shopt -s nullglob
for cred in /tmp/secret/**/[A-Z]*; do
    export "$(basename "$cred")"="$(cat "$cred")"
done

openshift_ci_mods

function hold() {
    while [[ -e /tmp/hold ]]; do
        info "Holding this job for debug"
        sleep 60
    done
}
trap hold EXIT

if [[ "$#" -lt 1 ]]; then
    die "usage: dispatch <ci-job> [<...other parameters...>]"
fi

ci_job="$1"
shift
ci_export CI_JOB_NAME "$ci_job"

gate_job "$ci_job"

<<<<<<< HEAD
case "$ci_job" in
    e2e-tests)
        "$ROOT/.openshift-ci/e2e_tests.py"
        ;;
    style-checks)
        make style
        ;;
    unit-tests)
        "$ROOT/scripts/ci/jobs/unit-tests.sh"
        ;;
    *)
        # For ease of initial integration this function does not fail when the
        # job is unknown.
        info "nothing to see here: ${ci_job}"
        exit 0
esac
=======
export PYTHONPATH="${PYTHONPATH:-}:.openshift-ci"

if ! [[ "$ci_job" =~ [a-z-]+ ]]; then
    # don't exec possibly untrusted scripts
    die "untrusted job: $ci_job"
fi

if [[ -f "$ROOT/scripts/ci/jobs/${ci_job}.sh" ]]; then
    job_script="$ROOT/scripts/ci/jobs/${ci_job}.sh"
elif [[ -f "$ROOT/scripts/ci/jobs/${ci_job//-/_}.py" ]]; then
    job_script="$ROOT/scripts/ci/jobs/${ci_job//-/_}.py"
else
    # For ease of initial integration this function does not fail when the
    # job is unknown.
    info "nothing to see here: ${ci_job}"
    exit 0
fi

"${job_script}" "$@"
>>>>>>> b771ae8b
<|MERGE_RESOLUTION|>--- conflicted
+++ resolved
@@ -32,24 +32,6 @@
 
 gate_job "$ci_job"
 
-<<<<<<< HEAD
-case "$ci_job" in
-    e2e-tests)
-        "$ROOT/.openshift-ci/e2e_tests.py"
-        ;;
-    style-checks)
-        make style
-        ;;
-    unit-tests)
-        "$ROOT/scripts/ci/jobs/unit-tests.sh"
-        ;;
-    *)
-        # For ease of initial integration this function does not fail when the
-        # job is unknown.
-        info "nothing to see here: ${ci_job}"
-        exit 0
-esac
-=======
 export PYTHONPATH="${PYTHONPATH:-}:.openshift-ci"
 
 if ! [[ "$ci_job" =~ [a-z-]+ ]]; then
@@ -68,5 +50,4 @@
     exit 0
 fi
 
-"${job_script}" "$@"
->>>>>>> b771ae8b
+"${job_script}" "$@"