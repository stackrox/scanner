package imagescan

import (
	"strings"

	"github.com/pkg/errors"
	log "github.com/sirupsen/logrus"
	"github.com/stackrox/rox/pkg/utils"
	apiV1 "github.com/stackrox/scanner/api/v1"
	"github.com/stackrox/scanner/api/v1/convert"
	v1 "github.com/stackrox/scanner/generated/shared/api/v1"
	"github.com/stackrox/scanner/pkg/component"
)

var (
	errSourceTypesMismatch = errors.New("Number of source types in proto and Go are not equal")
	errNotesMismatch       = errors.New("Number of notes in proto and Go are not equal")

	sourceTypeToProtoMap = func() map[component.SourceType]v1.SourceType {
		numComponentSourceTypes := int(component.SentinelEndSourceType) - int(component.UnsetSourceType)
		if numComponentSourceTypes != len(v1.SourceType_value) {
			utils.CrashOnError(errSourceTypesMismatch)
		}

		m := make(map[component.SourceType]v1.SourceType, numComponentSourceTypes)
		for name, val := range v1.SourceType_value {
			normalizedName := strings.ToLower(strings.TrimSuffix(name, "_SOURCE_TYPE"))
			for sourceType := component.UnsetSourceType; sourceType < component.SentinelEndSourceType; sourceType++ {
				if strings.HasPrefix(strings.ToLower(sourceType.String()), normalizedName) {
					m[sourceType] = v1.SourceType(val)
				}
			}
		}
		if len(m) != numComponentSourceTypes {
			utils.CrashOnError(errSourceTypesMismatch)
		}
		return m
	}()

	noteToProtoMap = func() map[apiV1.Note]v1.Note {
		numNotes := int(apiV1.SentinelNote)
		if numNotes != len(v1.Note_value) {
			utils.CrashOnError(errNotesMismatch)
		}

		m := make(map[apiV1.Note]v1.Note, numNotes)
		for name, val := range v1.Note_value {
			normalizedName := strings.ToLower(strings.Replace(name, "_", "", -1))
			for note := apiV1.OSCVEsUnavailable; note < apiV1.SentinelNote; note++ {
				if strings.HasPrefix(strings.ToLower(note.String()), normalizedName) {
					m[note] = v1.Note(val)
				}
			}
		}
		if len(m) != numNotes {
			utils.CrashOnError(errNotesMismatch)
		}
		return m
	}()
)

func convertVulnerabilities(apiVulns []apiV1.Vulnerability) []*v1.Vulnerability {
	vulns := make([]*v1.Vulnerability, 0, len(apiVulns))
	for _, v := range apiVulns {
		metadata, err := convert.MetadataMap(v.Metadata)
		if err != nil {
			log.Errorf("error converting metadata map: %v", err)
			continue
		}
		if metadata == nil {
			log.Warnf("metadata is nil for %s; skipping...", v.Name)
			continue
		}

		vulns = append(vulns, &v1.Vulnerability{
			Name:        v.Name,
			Description: v.Description,
			Link:        v.Link,
			MetadataV2:  metadata,
			FixedBy:     v.FixedBy,
		})
	}
	return vulns
}

<<<<<<< HEAD
func convertFeatures(apiFeatures []apiV1.Feature) ([]*v1.Feature, error) {
=======
func convertProvidedExecutables(paths []string) []*v1.Executable {
	executables := make([]*v1.Executable, 0, len(paths))
	for _, path := range paths {
		executables = append(executables, &v1.Executable{
			Path: path,
		})
	}

	return executables
}

// ConvertExecutablesToPaths converts executables into the paths.
func ConvertExecutablesToPaths(executables []*v1.Executable) []string {
	paths := make([]string, 0, len(executables))
	for _, executable := range executables {
		paths = append(paths, executable.Path)
	}

	return paths
}

// ConvertFeatures converts api Features into v1 (proto) Feature pointers.
func ConvertFeatures(apiFeatures []apiV1.Feature) []*v1.Feature {
>>>>>>> 4312ac3b
	features := make([]*v1.Feature, 0, len(apiFeatures))
	for _, a := range apiFeatures {
		vulns := convertVulnerabilities(a.Vulnerabilities)

		features = append(features, &v1.Feature{
			Name:                a.Name,
			Version:             a.Version,
			Vulnerabilities:     vulns,
			FeatureType:         a.VersionFormat,
			AddedByLayer:        a.AddedBy,
			Location:            a.Location,
			ProvidedExecutables: a.Executables,
		})
	}
	return features
}

func convertLanguageLevelComponents(layersToComponents []*component.LayerToComponents) map[string]*v1.LanguageLevelComponents {
	converted := make(map[string]*v1.LanguageLevelComponents, len(layersToComponents))
	for _, layerToComponents := range layersToComponents {
		converted[layerToComponents.Layer] = convertLanguageLevelComponentsSlice(layerToComponents.Components)
	}
	return converted
}

func convertLanguageLevelComponentsSlice(components []*component.Component) *v1.LanguageLevelComponents {
	converted := make([]*v1.LanguageLevelComponent, 0, len(components))
	for _, c := range components {
		converted = append(converted, convertLanguageLevelComponent(c))
	}
	return &v1.LanguageLevelComponents{
		Components: converted,
	}
}

func convertLanguageLevelComponent(c *component.Component) *v1.LanguageLevelComponent {
	return &v1.LanguageLevelComponent{
		SourceType: sourceTypeToProtoMap[c.SourceType],
		Name:       c.Name,
		Version:    c.Version,
		Location:   c.Location,
	}
}

func convertNotes(notes []apiV1.Note) []v1.Note {
	v1Notes := make([]v1.Note, 0, len(notes))
	for _, note := range notes {
		v1Notes = append(v1Notes, noteToProtoMap[note])
	}
	return v1Notes
}

// convertImageComponents converts the given OS-level features and language-level components into
// Components.
func convertImageComponents(imgComponents *apiV1.ComponentsEnvelope) *v1.Components {
	osComponents := make([]*v1.OSComponent, 0, len(imgComponents.Features))
	for _, feature := range imgComponents.Features {
		osComponents = append(osComponents, &v1.OSComponent{
			Name:        feature.Name,
			Namespace:   feature.NamespaceName,
			Version:     feature.Version,
			AddedBy:     feature.AddedBy,
			Executables: convertProvidedExecutables(feature.ProvidedExecutables),
		})
	}

	rhelv2Components := make([]*v1.RHELComponent, 0, len(imgComponents.RHELv2PkgEnvs))
	for _, rhelv2PkgEnv := range imgComponents.RHELv2PkgEnvs {
		pkg := rhelv2PkgEnv.Pkg
		rhelv2Components = append(rhelv2Components, &v1.RHELComponent{
			Id:          int64(pkg.ID),
			Name:        pkg.Name,
			Namespace:   rhelv2PkgEnv.Namespace,
			Version:     pkg.Version,
			Arch:        pkg.Arch,
			Module:      pkg.Module,
			Cpes:        rhelv2PkgEnv.CPEs,
			AddedBy:     rhelv2PkgEnv.AddedBy,
			Executables: convertProvidedExecutables(pkg.ProvidedExecutables),
		})
	}

	languageComponents := make([]*v1.LanguageComponent, 0, len(imgComponents.LanguageComponents))
	for _, c := range imgComponents.LanguageComponents {
		languageComponent := &v1.LanguageComponent{
			Type:     sourceTypeToProtoMap[c.SourceType],
			Name:     c.Name,
			Version:  c.Version,
			Location: c.Location,
			AddedBy:  c.AddedBy,
		}

		switch c.SourceType {
		case component.JavaSourceType:
			javaMetadata := c.JavaPkgMetadata
			if javaMetadata == nil {
				log.Warnf("Java package %s:%s at %s is invalid; skipping...", c.Name, c.Version, c.Location)
				continue
			} else {
				languageComponent.Language = &v1.LanguageComponent_Java{
					Java: &v1.JavaComponent{
						ImplementationVersion: javaMetadata.ImplementationVersion,
						MavenVersion:          javaMetadata.MavenVersion,
						Origins:               javaMetadata.Origins,
						SpecificationVersion:  javaMetadata.SpecificationVersion,
						BundleName:            javaMetadata.BundleName,
					},
				}
			}
		case component.PythonSourceType:
			pythonMetadata := c.PythonPkgMetadata
			if pythonMetadata == nil {
				log.Warnf("Python package %s:%s at %s is invalid; skipping...", c.Name, c.Version, c.Location)
				continue
			} else {
				languageComponent.Language = &v1.LanguageComponent_Python{
					Python: &v1.PythonComponent{
						Homepage:    pythonMetadata.Homepage,
						AuthorEmail: pythonMetadata.AuthorEmail,
						DownloadUrl: pythonMetadata.DownloadURL,
						Summary:     pythonMetadata.Summary,
						Description: pythonMetadata.Description,
					},
				}
			}
		}

		languageComponents = append(languageComponents, languageComponent)
	}

	return &v1.Components{
		OsComponents:       osComponents,
		RhelComponents:     rhelv2Components,
		LanguageComponents: languageComponents,
	}
}<|MERGE_RESOLUTION|>--- conflicted
+++ resolved
@@ -83,9 +83,6 @@
 	return vulns
 }
 
-<<<<<<< HEAD
-func convertFeatures(apiFeatures []apiV1.Feature) ([]*v1.Feature, error) {
-=======
 func convertProvidedExecutables(paths []string) []*v1.Executable {
 	executables := make([]*v1.Executable, 0, len(paths))
 	for _, path := range paths {
@@ -97,19 +94,8 @@
 	return executables
 }
 
-// ConvertExecutablesToPaths converts executables into the paths.
-func ConvertExecutablesToPaths(executables []*v1.Executable) []string {
-	paths := make([]string, 0, len(executables))
-	for _, executable := range executables {
-		paths = append(paths, executable.Path)
-	}
-
-	return paths
-}
-
 // ConvertFeatures converts api Features into v1 (proto) Feature pointers.
 func ConvertFeatures(apiFeatures []apiV1.Feature) []*v1.Feature {
->>>>>>> 4312ac3b
 	features := make([]*v1.Feature, 0, len(apiFeatures))
 	for _, a := range apiFeatures {
 		vulns := convertVulnerabilities(a.Vulnerabilities)
@@ -172,7 +158,7 @@
 			Namespace:   feature.NamespaceName,
 			Version:     feature.Version,
 			AddedBy:     feature.AddedBy,
-			Executables: convertProvidedExecutables(feature.ProvidedExecutables),
+			Executables: feature.Executables,
 		})
 	}
 
