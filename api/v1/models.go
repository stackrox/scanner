--- conflicted
+++ resolved
@@ -383,11 +383,7 @@
 		}
 		log.Info("midpoint len depmap", len(depMap))
 		if !uncertifiedRHEL && namespaces.IsRHELNamespace(layer.NamespaceName) {
-<<<<<<< HEAD
-			certified, err := addRHELv2Vulns(db, &layer, nil)
-=======
 			certified, err := addRHELv2Vulns(db, &layer)
->>>>>>> bf9923ae
 			if err != nil {
 				return layer, notes, err
 			}
