// Copyright 2017 clair authors
//
// Licensed under the Apache License, Version 2.0 (the "License");
// you may not use this file except in compliance with the License.
// You may obtain a copy of the License at
//
//     http://www.apache.org/licenses/LICENSE-2.0
//
// Unless required by applicable law or agreed to in writing, software
// distributed under the License is distributed on an "AS IS" BASIS,
// WITHOUT WARRANTIES OR CONDITIONS OF ANY KIND, either express or implied.
// See the License for the specific language governing permissions and
// limitations under the License.

package v1

import (
	"fmt"
	"strings"

	log "github.com/sirupsen/logrus"
	"github.com/stackrox/rox/pkg/set"
	"github.com/stackrox/rox/pkg/stringutils"
	"github.com/stackrox/rox/pkg/utils"
	"github.com/stackrox/scanner/api/v1/common"
	"github.com/stackrox/scanner/cpe"
	"github.com/stackrox/scanner/database"
	"github.com/stackrox/scanner/ext/versionfmt"
	"github.com/stackrox/scanner/ext/versionfmt/language"
	v1 "github.com/stackrox/scanner/generated/shared/api/v1"
	"github.com/stackrox/scanner/pkg/component"
	"github.com/stackrox/scanner/pkg/env"
	"github.com/stackrox/scanner/pkg/rhel"
	namespaces "github.com/stackrox/scanner/pkg/wellknownnamespaces"
)

// These are possible package prefixes or suffixes. Package managers sometimes annotate
// the packages with these e.g. urllib-python
var possiblePythonPrefixesOrSuffixes = []string{
	"python", "python2", "python3",
}

// Linux and kernel packages that are not applicable to images
var kernelPrefixes = []string{
	"linux",
	"kernel",
}

// Error is a scanning error.
type Error struct {
	Message string `json:"Message,omitempty"`
}

// Layer is an image layer.
type Layer struct {
	Name             string            `json:"Name,omitempty"`
	NamespaceName    string            `json:"NamespaceName,omitempty"`
	Path             string            `json:"Path,omitempty"`
	Headers          map[string]string `json:"Headers,omitempty"`
	ParentName       string            `json:"ParentName,omitempty"`
	Format           string            `json:"Format,omitempty"`
	IndexedByVersion int               `json:"IndexedByVersion,omitempty"`
	Features         []Feature         `json:"Features,omitempty"`
}

// getLanguageData returns all application (language) features in the given layer.
// This data includes features which were introduced in lower (parent) layers.
// Since an image is based on a layered-filesystem, this function recognizes when files/locations
// have been removed, and does not return features from files from lower (parent) levels which have been deleted
// in higher (child) levels.
//
// A returned feature's AddedBy is the first (parent) layer that introduced the feature. For example,
// if a file was modified between layers in a way that the features it describes are untouched
// (ex: chown, touch), then the higher layer's features from that file are unused.
//
// A known issue is if a file defines multiple features, and the file is modified between layers in a way
// that does affect the features it describes (adds, updates, or removes features), which is currently only a
// concern for the Java source type. However, this event is unlikely, which is why it is not considered at this time.
func getLanguageData(db database.Datastore, layerName, lineage string, uncertifiedRHEL bool) ([]database.FeatureVersion, error) {
	layersToComponents, err := db.GetLayerLanguageComponents(layerName, lineage, &database.DatastoreOptions{
		UncertifiedRHEL: uncertifiedRHEL,
	})
	if err != nil {
		return nil, err
	}

	type languageFeatureValue struct {
		name, version, layer string
	}
	languageFeatureMap := make(map[string]languageFeatureValue)
	var removedLanguageComponentLocations []string
	var features []database.FeatureVersion

	// ignoredLanguageComponents keeps track of the language components that were ignored because
	// they came from the package manager. This is from lowest (base image) up to the highest because
	// modifications to the files in later layers may not have a package manager change associated (e.g. chown a JAR)
	ignoredLanguageComponents := make(map[string]languageFeatureValue)
	for _, layerToComponent := range layersToComponents {
		for _, c := range layerToComponent.Components {
			if c.FromPackageManager {
				ignoredLanguageComponents[c.Location] = languageFeatureValue{
					name:    c.Name,
					version: c.Version,
				}
			}
		}
	}

	// Loop from highest layer to lowest.
	for i := len(layersToComponents) - 1; i >= 0; i-- {
		layerToComponents := layersToComponents[i]

		// Ignore components which were removed in higher layers.
		components := layerToComponents.Components[:0]
		for _, c := range layerToComponents.Components {
			if c.FromPackageManager {
				continue
			}
			if lfv, ok := ignoredLanguageComponents[c.Location]; ok && lfv.name == c.Name && lfv.version == c.Version {
				continue
			}
			include := true
			for _, removedLocation := range removedLanguageComponentLocations {
				if strings.HasPrefix(c.Location, removedLocation) {
					include = false
					break
				}
			}

			if include {
				components = append(components, c)
			}
		}

		newFeatures := cpe.CheckForVulnerabilities(layerToComponents.Layer, components)
		for _, fv := range newFeatures {
			location := fv.Feature.Location
			featureValue := languageFeatureValue{
				name:    fv.Feature.Name,
				version: fv.Version,
				layer:   layerToComponents.Layer,
			}
			if existing, ok := languageFeatureMap[location]; ok {
				if featureValue.name != existing.name || featureValue.version != existing.version {
					// The contents at this location have changed between layers.
					// Use the higher layer's.
					continue
				}
			}

			features = append(features, fv)
			languageFeatureMap[location] = featureValue
		}

		removedLanguageComponentLocations = append(removedLanguageComponentLocations, layerToComponents.Removed...)
	}

	// We want to output the features in layer-order, so we must reverse the feature slice.
	// At the same time, we want to be sure to remove any repeat features that were not filtered previously
	// (this would be due us detecting a feature was introduced into the image at a lower level than originally thought).
	filtered := make([]database.FeatureVersion, 0, len(features))
	for i := len(features) - 1; i >= 0; i-- {
		feature := features[i]

		featureValue := languageFeatureMap[feature.Feature.Location]
		if feature.AddedBy.Name == featureValue.layer {
			filtered = append(filtered, feature)
		}
	}

	return filtered, nil
}

// VulnerabilityFromDatabaseModel converts the given database.Vulnerability into a Vulnerability.
func VulnerabilityFromDatabaseModel(dbVuln database.Vulnerability) Vulnerability {
	vuln := Vulnerability{
		Name:          dbVuln.Name,
		NamespaceName: dbVuln.Namespace.Name,
		Description:   dbVuln.Description,
		Link:          dbVuln.Link,
		Severity:      string(databaseVulnToSeverity(dbVuln)),
		Metadata:      dbVuln.Metadata,
	}
	if dbVuln.FixedBy != versionfmt.MaxVersion {
		vuln.FixedBy = dbVuln.FixedBy
	}
	return vuln
}

func featureFromDatabaseModel(dbFeatureVersion database.FeatureVersion, uncertified bool, depMap map[string]set.StringSet) *Feature {
	version := dbFeatureVersion.Version
	if version == versionfmt.MaxVersion {
		version = "None"
	}

	addedBy := dbFeatureVersion.AddedBy.Name
	if uncertified {
		addedBy = rhel.GetOriginalLayerName(addedBy)
	}

<<<<<<< HEAD
	executables, legacyExecutables := createExecutablesFromDependencies(dbFeatureVersion.ExecutableToDependencies, depMap)
=======
	executables := createExecutablesFromDependencies(dbFeatureVersion.ExecutableToDependencies, depMap)
>>>>>>> 67b4fa47
	return &Feature{
		Name:          dbFeatureVersion.Feature.Name,
		NamespaceName: dbFeatureVersion.Feature.Namespace.Name,
		VersionFormat: stringutils.OrDefault(dbFeatureVersion.Feature.SourceType, dbFeatureVersion.Feature.Namespace.VersionFormat),
		Version:       version,
		AddedBy:       addedBy,
		Location:      dbFeatureVersion.Feature.Location,
		Executables:   executables,
	}
}

func toFeatureNameVersions(keys set.StringSet) []*v1.FeatureNameVersion {
	if len(keys) == 0 {
		return nil
	}
	features := make([]*v1.FeatureNameVersion, 0, len(keys))
	for k := range keys {
		featureKey, err := common.ParseFeatureNameVersion(k)
		utils.Should(err)
		features = append(features, &v1.FeatureNameVersion{Name: featureKey.Name, Version: featureKey.Version})
	}
	return features
}

func dedupeVersionMatcher(v1, v2 string) bool {
	if v1 == v2 {
		return true
	}
	return strings.HasPrefix(v2, v1)
}

func dedupeFeatureNameMatcher(feature Feature, osFeature Feature) bool {
	if feature.Name == osFeature.Name {
		return true
	}

	if feature.VersionFormat == component.PythonSourceType.String() {
		for _, ext := range possiblePythonPrefixesOrSuffixes {
			if feature.Name == strings.TrimPrefix(osFeature.Name, fmt.Sprintf("%s-", ext)) {
				return true
			}
			if feature.Name == strings.TrimSuffix(osFeature.Name, fmt.Sprintf("-%s", ext)) {
				return true
			}
		}
	}
	return false
}

func shouldDedupeLanguageFeature(feature Feature, osFeatures []Feature) bool {
	// Can probably sort this and it'll be faster
	for _, osFeature := range osFeatures {
		if dedupeFeatureNameMatcher(feature, osFeature) && dedupeVersionMatcher(feature.Version, osFeature.Version) {
			return true
		}
	}
	return false
}

// addLanguageVulns adds language-based features into the given layer.
// Assumes layer is not nil.
func addLanguageVulns(db database.Datastore, layer *Layer, lineage string, uncertifiedRHEL bool) {
	// Add Language Features
	languageFeatureVersions, err := getLanguageData(db, layer.Name, lineage, uncertifiedRHEL)
	if err != nil {
		log.Errorf("error getting language data: %v", err)
		return
	}

	var languageFeatures []Feature
	for _, dbFeatureVersion := range languageFeatureVersions {
		feature := featureFromDatabaseModel(dbFeatureVersion, uncertifiedRHEL, nil)
		if !shouldDedupeLanguageFeature(*feature, layer.Features) {
			updateFeatureWithVulns(feature, dbFeatureVersion.AffectedBy, language.ParserName)
			languageFeatures = append(languageFeatures, *feature)
		}
	}
	layer.Features = append(layer.Features, languageFeatures...)
}

func hasKernelPrefix(name string) bool {
	for _, prefix := range kernelPrefixes {
		if strings.HasPrefix(name, prefix) {
			return true
		}
	}
	return false
}

// LayerFromDatabaseModel returns the scan data for the given layer based on the data in the given datastore.
func LayerFromDatabaseModel(db database.Datastore, dbLayer database.Layer, lineage string, opts *database.DatastoreOptions, depMap map[string]set.StringSet) (Layer, []Note, error) {
	withFeatures := opts.GetWithFeatures()
	withVulnerabilities := opts.GetWithVulnerabilities()
	uncertifiedRHEL := opts.GetUncertifiedRHEL()
	layer := Layer{
		Name:             dbLayer.Name,
		IndexedByVersion: dbLayer.EngineVersion,
	}

	if dbLayer.Parent != nil {
		layer.ParentName = dbLayer.Parent.Name
	}

	var notes []Note
	if dbLayer.Namespace != nil {
		layer.NamespaceName = dbLayer.Namespace.Name

		if namespaces.KnownStaleNamespaces.Contains(layer.NamespaceName) {
			notes = append(notes, OSCVEsStale)
		} else if !namespaces.KnownSupportedNamespaces.Contains(layer.NamespaceName) {
			notes = append(notes, OSCVEsUnavailable)
		}
	} else {
		notes = append(notes, OSCVEsUnavailable)
	}

	if !env.LanguageVulns.Enabled() {
		notes = append(notes, LanguageCVEsUnavailable)
	}
	if uncertifiedRHEL {
		// Uncertified results were requested.
		notes = append(notes, CertifiedRHELScanUnavailable)
	}

	if (withFeatures || withVulnerabilities) && (dbLayer.Features != nil || namespaces.IsRHELNamespace(layer.NamespaceName)) {
		for _, dbFeatureVersion := range dbLayer.Features {
			feature := featureFromDatabaseModel(dbFeatureVersion, opts.GetUncertifiedRHEL(), depMap)

			if hasKernelPrefix(feature.Name) {
				continue
			}

			updateFeatureWithVulns(feature, dbFeatureVersion.AffectedBy, dbFeatureVersion.Feature.Namespace.VersionFormat)
			layer.Features = append(layer.Features, *feature)
		}
		if !uncertifiedRHEL && namespaces.IsRHELNamespace(layer.NamespaceName) {
			certified, err := addRHELv2Vulns(db, &layer, depMap)
			if err != nil {
				return layer, notes, err
			}
			if !certified {
				// Client expected certified results, but they are unavailable.
				notes = append(notes, CertifiedRHELScanUnavailable)
			}
		}
		if env.LanguageVulns.Enabled() {
			addLanguageVulns(db, &layer, lineage, uncertifiedRHEL)
		}
	}

	return layer, notes, nil
}

func updateFeatureWithVulns(feature *Feature, dbVulns []database.Vulnerability, versionFormat string) {
	allVulnsFixedBy := feature.FixedBy
	for _, dbVuln := range dbVulns {
		vuln := VulnerabilityFromDatabaseModel(dbVuln)
		feature.Vulnerabilities = append(feature.Vulnerabilities, vuln)

		// If at least one vulnerability is not fixable, then we mark it the component as not fixable.
		if vuln.FixedBy == "" {
			continue
		}

		higherVersion, err := versionfmt.GetHigherVersion(versionFormat, vuln.FixedBy, allVulnsFixedBy)
		if err != nil {
			log.Errorf("comparing feature versions for %s: %v", feature.Name, err)
			continue
		}
		allVulnsFixedBy = higherVersion
	}
	feature.FixedBy = allVulnsFixedBy
}

// Namespace is the image's base OS.
type Namespace struct {
	Name          string `json:"Name,omitempty"`
	VersionFormat string `json:"VersionFormat,omitempty"`
}

// Vulnerability defines a vulnerability.
type Vulnerability struct {
	Name          string                 `json:"Name,omitempty"`
	NamespaceName string                 `json:"NamespaceName,omitempty"`
	Description   string                 `json:"Description,omitempty"`
	Link          string                 `json:"Link,omitempty"`
	Severity      string                 `json:"Severity,omitempty"`
	Metadata      map[string]interface{} `json:"Metadata,omitempty"`
	FixedBy       string                 `json:"FixedBy,omitempty"`
}

// Feature is a scanned package in an image.
type Feature struct {
<<<<<<< HEAD
	Name            string          `json:"Name,omitempty"`
	NamespaceName   string          `json:"NamespaceName,omitempty"`
	VersionFormat   string          `json:"VersionFormat,omitempty"`
	Version         string          `json:"Version,omitempty"`
	Vulnerabilities []Vulnerability `json:"Vulnerabilities,omitempty"`
	AddedBy         string          `json:"AddedBy,omitempty"`
	Location        string          `json:"Location,omitempty"`
	FixedBy         string          `json:"FixedBy,omitempty"`
	// Deprecated: ExecutableToDependencies
	DeprecatedProvidedExecutables []string         `json:"ExecutableToDependencies,omitempty"`
	Executables                   []*v1.Executable `json:"Executables,omitempty"`
=======
	Name            string           `json:"Name,omitempty"`
	NamespaceName   string           `json:"NamespaceName,omitempty"`
	VersionFormat   string           `json:"VersionFormat,omitempty"`
	Version         string           `json:"Version,omitempty"`
	Vulnerabilities []Vulnerability  `json:"Vulnerabilities,omitempty"`
	AddedBy         string           `json:"AddedBy,omitempty"`
	Location        string           `json:"Location,omitempty"`
	FixedBy         string           `json:"FixedBy,omitempty"`
	Executables     []*v1.Executable `json:"Executables,omitempty"`
>>>>>>> 67b4fa47
}

// DatabaseModel returns a database.FeatureVersion based on the caller Feature.
func (f Feature) DatabaseModel() (fv database.FeatureVersion, err error) {
	var version string
	if f.Version == "None" {
		version = versionfmt.MaxVersion
	} else {
		err = versionfmt.Valid(f.VersionFormat, f.Version)
		if err != nil {
			return
		}
		version = f.Version
	}

	fv = database.FeatureVersion{
		Feature: database.Feature{
			Name: f.Name,
			Namespace: database.Namespace{
				Name:          f.NamespaceName,
				VersionFormat: f.VersionFormat,
			},
		},
		Version: version,
	}

	return
}

// LayerEnvelope envelopes complete scan data to return to the client.
type LayerEnvelope struct {
	Layer *Layer `json:"Layer,omitempty"`
	Notes []Note `json:"Notes,omitempty"`
	Error *Error `json:"Error,omitempty"`
}

// Note defines scanning notes.
type Note int

const (
	// OSCVEsUnavailable labels scans of images with unknown namespaces or obsolete namespaces.
	OSCVEsUnavailable Note = iota
	// OSCVEsStale labels scans of images with namespaces whose CVEs are known to be stale.
	OSCVEsStale
	// LanguageCVEsUnavailable labels scans of images with without language CVEs.
	// This is typically only populated when language CVEs are not enabled.
	LanguageCVEsUnavailable
	// CertifiedRHELScanUnavailable labels scans of RHEL-based images out-of-scope
	// of the Red Hat Certification program.
	// These images were made before June 2020, and they are missing content manifest JSON files.
	CertifiedRHELScanUnavailable
)

// VulnerabilityEnvelope envelopes complete vulnerability data to return to the client.
type VulnerabilityEnvelope struct {
	Vulnerability   *Vulnerability   `json:"Vulnerability,omitempty"`
	Vulnerabilities *[]Vulnerability `json:"Vulnerabilities,omitempty"`
	NextPage        string           `json:"NextPage,omitempty"`
	Error           *Error           `json:"Error,omitempty"`
}

// FeatureEnvelope envelopes complete feature data to return to the client.
type FeatureEnvelope struct {
	Feature  *Feature   `json:"Feature,omitempty"`
	Features *[]Feature `json:"Features,omitempty"`
	Error    *Error     `json:"Error,omitempty"`
}<|MERGE_RESOLUTION|>--- conflicted
+++ resolved
@@ -198,11 +198,7 @@
 		addedBy = rhel.GetOriginalLayerName(addedBy)
 	}
 
-<<<<<<< HEAD
-	executables, legacyExecutables := createExecutablesFromDependencies(dbFeatureVersion.ExecutableToDependencies, depMap)
-=======
 	executables := createExecutablesFromDependencies(dbFeatureVersion.ExecutableToDependencies, depMap)
->>>>>>> 67b4fa47
 	return &Feature{
 		Name:          dbFeatureVersion.Feature.Name,
 		NamespaceName: dbFeatureVersion.Feature.Namespace.Name,
@@ -396,19 +392,6 @@
 
 // Feature is a scanned package in an image.
 type Feature struct {
-<<<<<<< HEAD
-	Name            string          `json:"Name,omitempty"`
-	NamespaceName   string          `json:"NamespaceName,omitempty"`
-	VersionFormat   string          `json:"VersionFormat,omitempty"`
-	Version         string          `json:"Version,omitempty"`
-	Vulnerabilities []Vulnerability `json:"Vulnerabilities,omitempty"`
-	AddedBy         string          `json:"AddedBy,omitempty"`
-	Location        string          `json:"Location,omitempty"`
-	FixedBy         string          `json:"FixedBy,omitempty"`
-	// Deprecated: ExecutableToDependencies
-	DeprecatedProvidedExecutables []string         `json:"ExecutableToDependencies,omitempty"`
-	Executables                   []*v1.Executable `json:"Executables,omitempty"`
-=======
 	Name            string           `json:"Name,omitempty"`
 	NamespaceName   string           `json:"NamespaceName,omitempty"`
 	VersionFormat   string           `json:"VersionFormat,omitempty"`
@@ -418,7 +401,6 @@
 	Location        string           `json:"Location,omitempty"`
 	FixedBy         string           `json:"FixedBy,omitempty"`
 	Executables     []*v1.Executable `json:"Executables,omitempty"`
->>>>>>> 67b4fa47
 }
 
 // DatabaseModel returns a database.FeatureVersion based on the caller Feature.
