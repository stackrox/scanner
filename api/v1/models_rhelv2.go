///////////////////////////////////////////////////
// Influenced by ClairCore under Apache 2.0 License
// https://github.com/quay/claircore
///////////////////////////////////////////////////

package v1

import (
	v1 "github.com/stackrox/scanner/generated/shared/api/v1"
	"strconv"

	rpmVersion "github.com/knqyf263/go-rpm-version"
	log "github.com/sirupsen/logrus"
	"github.com/stackrox/rox/pkg/set"
	"github.com/stackrox/rox/pkg/stringutils"
	"github.com/stackrox/scanner/database"
	"github.com/stackrox/scanner/ext/versionfmt/rpm"
	"github.com/stackrox/scanner/pkg/types"
)

const (
	timeFormat = "2006-01-02T15:04Z"
)

// addRHELv2Vulns appends vulnerabilities found during RHELv2 scanning.
// RHELv2 scanning performs the scanning/analysis needed to be
// certified as part of Red Hat's Scanner Certification Program.
// The returned bool indicates if full certified scanning was performed.
// This is typically only `false` for images without proper CPE information.
func addRHELv2Vulns(db database.Datastore, layer *Layer) (bool, error) {
	pkgEnvs, cpesExist, err := getRHELv2PkgEnvs(db, layer.Name)
	if err != nil {
		return false, err
	}

<<<<<<< HEAD
	features, err := getFullRHELv2Features(db, pkgEnvs)
	if err != nil {
		return false, err
	}

	layer.Features = append(layer.Features, features...)

	return cpesExist, nil
}
=======
	records := getRHELv2Records(pkgEnvs)
>>>>>>> c07ddea0

func getFullRHELv2Features(db database.Datastore, pkgEnvs map[int]*database.RHELv2PackageEnv) ([]Feature, error) {
	records := getRHELv2Records(pkgEnvs)
	vulns, err := db.GetRHELv2Vulnerabilities(records)
	if err != nil {
		return nil, err
	}

	var features []Feature
	for _, pkgEnv := range pkgEnvs {
		pkg := pkgEnv.Pkg

		if hasKernelPrefix(pkg.Name) {
			continue
		}

		version := pkg.Version
		if pkg.Arch != "" {
			version += "." + pkg.Arch
		}

		feature := Feature{
			Name:                pkg.Name,
			NamespaceName:       pkgEnv.Namespace,
			VersionFormat:       rpm.ParserName,
			Version:             version,
			AddedBy:             pkgEnv.AddedBy,
			ProvidedExecutables: pkg.ProvidedExecutables,
		}

		feature.FixedBy, feature.Vulnerabilities = getRHELv2Vulns(vulns, pkg, feature.NamespaceName)

<<<<<<< HEAD
		features = append(features, feature)
	}

	return features, nil
}

func getFullFeaturesForRHELv2Packages(db database.Datastore, pkgs []*v1.RHELComponent) ([]Feature, error) {
	pkgEnvs := make(map[int]*database.RHELv2PackageEnv, len(pkgs))
	for _, pkg := range pkgs {
		paths := make([]string, 0, len(pkg.GetExecutables()))
		for _, executable := range pkg.GetExecutables() {
			paths = append(paths, executable.GetPath())
		}

		pkgEnvs[int(pkg.GetId())] = &database.RHELv2PackageEnv{
			Pkg:       &database.RHELv2Package{
				Model:               database.Model{ID: int(pkg.GetId())},
				Name:                pkg.GetName(),
				Version:             pkg.GetVersion(),
				Module:              pkg.GetModule(),
				Arch:                pkg.GetArch(),
				ProvidedExecutables: paths,
			},
			Namespace: pkg.GetNamespace(),
			AddedBy:   pkg.GetAddedBy(),
			CPEs:      pkg.GetCpes(),
		}
	}

	return getFullRHELv2Features(db, pkgEnvs)
}

// getRHELv2Vulns gets the vulnerabilities and fixedBy version found during RHELv2 scanning.
func getRHELv2Vulns(vulns map[int][]*database.RHELv2Vulnerability, pkg *database.RHELv2Package, namespaceName string) (string, []Vulnerability) {
	pkgVersion := rpmVersion.NewVersion(pkg.Version)
	pkgArch := pkg.Arch
	fixedBy := pkgVersion

	var vulnerabilities []Vulnerability

	// Database query results need more filtering.
	// Need to ensure:
	// 1. The package's version is less than the vuln's fixed-in version, if present.
	// 2. The ArchOperation passes.
	for _, vuln := range vulns[pkg.ID] {
		if len(vuln.PackageInfos) != 1 {
			log.Warnf("Unexpected number of package infos for vuln %q (%d != %d); Skipping...", vuln.Name, len(vuln.PackageInfos), 1)
			continue
		}
		vulnPkgInfo := vuln.PackageInfos[0]

		if len(vulnPkgInfo.Packages) != 1 {
			log.Warnf("Unexpected number of packages for vuln %q (%d != %d); Skipping...", vuln.Name, len(vulnPkgInfo.Packages), 1)
			continue
		}
		vulnPkg := vulnPkgInfo.Packages[0]

		// Assume the vulnerability is not fixed.
		// In that case, all versions are affected.
		affectedVersion := true
		var vulnVersion *rpmVersion.Version
		if vulnPkgInfo.FixedInVersion != "" {
			// The vulnerability is fixed. Determine if this package is affected.
			vulnVersion = rpmVersionPtr(rpmVersion.NewVersion(vulnPkgInfo.FixedInVersion))
			affectedVersion = pkgVersion.LessThan(*vulnVersion)
		}

		// Compare the package's architecture to the affected architecture.
		affectedArch := vulnPkgInfo.ArchOperation.Cmp(pkgArch, vulnPkg.Arch)

=======
		layer.Features = append(layer.Features, feature)
	}

	return cpesExist, nil
}

// getRHELv2Vulns gets the vulnerabilities and fixedBy version found during RHELv2 scanning.
func getRHELv2Vulns(vulns map[int][]*database.RHELv2Vulnerability, pkg *database.RHELv2Package, namespaceName string) (string, []Vulnerability) {
	pkgVersion := rpmVersion.NewVersion(pkg.Version)
	pkgArch := pkg.Arch
	fixedBy := pkgVersion

	var vulnerabilities []Vulnerability

	// Database query results need more filtering.
	// Need to ensure:
	// 1. The package's version is less than the vuln's fixed-in version, if present.
	// 2. The ArchOperation passes.
	for _, vuln := range vulns[pkg.ID] {
		if len(vuln.PackageInfos) != 1 {
			log.Warnf("Unexpected number of package infos for vuln %q (%d != %d); Skipping...", vuln.Name, len(vuln.PackageInfos), 1)
			continue
		}
		vulnPkgInfo := vuln.PackageInfos[0]

		if len(vulnPkgInfo.Packages) != 1 {
			log.Warnf("Unexpected number of packages for vuln %q (%d != %d); Skipping...", vuln.Name, len(vulnPkgInfo.Packages), 1)
			continue
		}
		vulnPkg := vulnPkgInfo.Packages[0]

		// Assume the vulnerability is not fixed.
		// In that case, all versions are affected.
		affectedVersion := true
		var vulnVersion *rpmVersion.Version
		if vulnPkgInfo.FixedInVersion != "" {
			// The vulnerability is fixed. Determine if this package is affected.
			vulnVersion = rpmVersionPtr(rpmVersion.NewVersion(vulnPkgInfo.FixedInVersion))
			affectedVersion = pkgVersion.LessThan(*vulnVersion)
		}

		// Compare the package's architecture to the affected architecture.
		affectedArch := vulnPkgInfo.ArchOperation.Cmp(pkgArch, vulnPkg.Arch)

>>>>>>> c07ddea0
		if affectedVersion && affectedArch {
			vulnerabilities = append(vulnerabilities, RHELv2ToVulnerability(vuln, namespaceName))

			if vulnVersion != nil && vulnVersion.GreaterThan(fixedBy) {
				fixedBy = *vulnVersion
			}
		}
	}

	var fixedByStr string
	if fixedBy.GreaterThan(pkgVersion) {
		fixedByStr = fixedBy.String()
	}

	return fixedByStr, vulnerabilities
}

func rpmVersionPtr(ver rpmVersion.Version) *rpmVersion.Version {
	return &ver
}

// shareRepos takes repository definition and share it with other layers
// where repositories are missing.
// Returns a bool indicating if any CPEs exist.
func shareCPEs(layers []*database.RHELv2Layer) bool {
	var cpesExist bool

	// Users' layers built on top of Red Hat images don't have repository definitions.
	// We need to share CPE repo definitions to all layers where CPEs are missing.
	var previousCPEs []string
	for i := 0; i < len(layers); i++ {
		if len(layers[i].CPEs) != 0 {
			previousCPEs = layers[i].CPEs

			// Some layer has CPEs.
			cpesExist = true
		} else {
			layers[i].CPEs = append(layers[i].CPEs, previousCPEs...)
		}
	}

	// The same thing has to be done in reverse
	// example:
	//   Red Hat's base image doesn't have repository definition
	//   We need to get them from layer[i+1]
	for i := len(layers) - 1; i >= 0; i-- {
		if len(layers[i].CPEs) != 0 {
			previousCPEs = layers[i].CPEs
		} else {
			layers[i].CPEs = append(layers[i].CPEs, previousCPEs...)
		}
	}

	return cpesExist
}

// getRHELv2PkgEnvs returns a map from package ID to package environment and a bool to indicate CPEs exist in the image.
func getRHELv2PkgEnvs(db database.Datastore, layerName string) (map[int]*database.RHELv2PackageEnv, bool, error) {
	layers, err := db.GetRHELv2Layers(layerName)
	if err != nil {
		return nil, false, err
	}

	cpesExist := shareCPEs(layers)

	pkgEnvs := make(map[int]*database.RHELv2PackageEnv)

	// Find all packages which were ever added to the image,
	// labeled with the layer hash which introduced it.
	for _, layer := range layers {
		for _, pkg := range layer.Pkgs {
			if _, ok := pkgEnvs[pkg.ID]; !ok {
				pkgEnvs[pkg.ID] = &database.RHELv2PackageEnv{
					Pkg:       pkg,
					Namespace: layer.Dist,
					AddedBy:   layer.Hash,
					CPEs:      layer.CPEs,
				}
			}
		}
	}

	// Look for the packages which still remain in the final image.
	// Loop from the highest layer to base in search of the latest version of
	// the package database.
	for i := len(layers) - 1; i >= 0; i-- {
		if len(layers[i].Pkgs) == 0 {
			continue
		}

		// Found the latest version of `var/lib/rpm/Packages`
		// This has the final version of all the packages in this image.
		finalPkgs := set.NewIntSet()
		for _, pkg := range layers[i].Pkgs {
			finalPkgs.Add(pkg.ID)
		}

		for pkgID := range pkgEnvs {
			// Remove packages which were in lower layers, but not in the highest.
			if !finalPkgs.Contains(pkgID) {
				delete(pkgEnvs, pkgID)
			}
		}

		break
	}

	return pkgEnvs, cpesExist, nil
}

func getRHELv2Records(pkgEnvs map[int]*database.RHELv2PackageEnv) []*database.RHELv2Record {
	// Create a record for each pkgEnvironment for each CPE.
	var records []*database.RHELv2Record

	for _, pkgEnv := range pkgEnvs {
		if len(pkgEnv.CPEs) == 0 {
			records = append(records, &database.RHELv2Record{
				Pkg: pkgEnv.Pkg,
			})

			continue
		}

		for _, cpe := range pkgEnv.CPEs {
			records = append(records, &database.RHELv2Record{
				Pkg: pkgEnv.Pkg,
				CPE: cpe,
			})
		}
	}

	return records
}

// RHELv2ToVulnerability converts the given database.RHELv2Vulnerability into a Vulnerability.
func RHELv2ToVulnerability(vuln *database.RHELv2Vulnerability, namespace string) Vulnerability {
	var cvss2 types.MetadataCVSSv2
	if vuln.CVSSv2 != "" {
		scoreStr, vector := stringutils.Split2(vuln.CVSSv2, "/")
		score, err := strconv.ParseFloat(scoreStr, 64)
		if err != nil {
			log.Errorf("Unable to parse CVSSv2 score from RHEL vulnerability %s: %s", vuln.Name, vuln.CVSSv2)
		} else {
			cvss2Ptr, err := types.ConvertCVSSv2(vector)
			if err != nil {
				log.Errorf("Unable to parse CVSSv2 vector from RHEL vulnerability %s: %s", vuln.Name, vuln.CVSSv2)
			} else {
				if score != cvss2Ptr.Score {
					log.Warnf("Given CVSSv2 score and computed score differ for RHEL vulnerability %s: %f != %f. Using given score...", vuln.Name, score, cvss2Ptr.Score)
					cvss2Ptr.Score = score
				}

				cvss2 = *cvss2Ptr
			}
		}
	}

	var cvss3 types.MetadataCVSSv3
	if vuln.CVSSv3 != "" {
		scoreStr, vector := stringutils.Split2(vuln.CVSSv3, "/")
		score, err := strconv.ParseFloat(scoreStr, 64)
		if err != nil {
			log.Errorf("Unable to parse CVSSv3 score from RHEL vulnerability %s: %s", vuln.Name, vuln.CVSSv3)
		} else {
			cvss3Ptr, err := types.ConvertCVSSv3(vector)
			if err != nil {
				log.Errorf("Unable to parse CVSSv3 vector from RHEL vulnerability %s: %s", vuln.Name, vuln.CVSSv3)
			} else {
				if score != cvss3Ptr.Score {
					log.Warnf("Given CVSSv3 score and computed score differ for RHEL vulnerability %s: %f != %f. Using given score...", vuln.Name, score, cvss3Ptr.Score)
					cvss3Ptr.Score = score
				}

				cvss3 = *cvss3Ptr
			}
		}
	}

	var publishedTime, modifiedTime string
	if !vuln.Issued.IsZero() {
		publishedTime = vuln.Issued.Format(timeFormat)
	}
	if !vuln.Updated.IsZero() {
		modifiedTime = vuln.Updated.Format(timeFormat)
	}

	metadata := map[string]interface{}{
		"Red Hat": &types.Metadata{
			PublishedDateTime:    publishedTime,
			LastModifiedDateTime: modifiedTime,
			CVSSv2:               cvss2,
			CVSSv3:               cvss3,
		},
	}

	return Vulnerability{
		Name:          vuln.Name,
		NamespaceName: namespace,
		Description:   vuln.Description,
		Link:          vuln.Link,
		Severity:      vuln.Severity,
		Metadata:      metadata,
		// It is guaranteed there is 1 and only one element in `vuln.PackageInfos`.
		FixedBy: vuln.PackageInfos[0].FixedInVersion, // Empty string if not fixed.
	}
}<|MERGE_RESOLUTION|>--- conflicted
+++ resolved
@@ -33,7 +33,6 @@
 		return false, err
 	}
 
-<<<<<<< HEAD
 	features, err := getFullRHELv2Features(db, pkgEnvs)
 	if err != nil {
 		return false, err
@@ -43,9 +42,6 @@
 
 	return cpesExist, nil
 }
-=======
-	records := getRHELv2Records(pkgEnvs)
->>>>>>> c07ddea0
 
 func getFullRHELv2Features(db database.Datastore, pkgEnvs map[int]*database.RHELv2PackageEnv) ([]Feature, error) {
 	records := getRHELv2Records(pkgEnvs)
@@ -78,7 +74,6 @@
 
 		feature.FixedBy, feature.Vulnerabilities = getRHELv2Vulns(vulns, pkg, feature.NamespaceName)
 
-<<<<<<< HEAD
 		features = append(features, feature)
 	}
 
@@ -148,53 +143,6 @@
 
 		// Compare the package's architecture to the affected architecture.
 		affectedArch := vulnPkgInfo.ArchOperation.Cmp(pkgArch, vulnPkg.Arch)
-
-=======
-		layer.Features = append(layer.Features, feature)
-	}
-
-	return cpesExist, nil
-}
-
-// getRHELv2Vulns gets the vulnerabilities and fixedBy version found during RHELv2 scanning.
-func getRHELv2Vulns(vulns map[int][]*database.RHELv2Vulnerability, pkg *database.RHELv2Package, namespaceName string) (string, []Vulnerability) {
-	pkgVersion := rpmVersion.NewVersion(pkg.Version)
-	pkgArch := pkg.Arch
-	fixedBy := pkgVersion
-
-	var vulnerabilities []Vulnerability
-
-	// Database query results need more filtering.
-	// Need to ensure:
-	// 1. The package's version is less than the vuln's fixed-in version, if present.
-	// 2. The ArchOperation passes.
-	for _, vuln := range vulns[pkg.ID] {
-		if len(vuln.PackageInfos) != 1 {
-			log.Warnf("Unexpected number of package infos for vuln %q (%d != %d); Skipping...", vuln.Name, len(vuln.PackageInfos), 1)
-			continue
-		}
-		vulnPkgInfo := vuln.PackageInfos[0]
-
-		if len(vulnPkgInfo.Packages) != 1 {
-			log.Warnf("Unexpected number of packages for vuln %q (%d != %d); Skipping...", vuln.Name, len(vulnPkgInfo.Packages), 1)
-			continue
-		}
-		vulnPkg := vulnPkgInfo.Packages[0]
-
-		// Assume the vulnerability is not fixed.
-		// In that case, all versions are affected.
-		affectedVersion := true
-		var vulnVersion *rpmVersion.Version
-		if vulnPkgInfo.FixedInVersion != "" {
-			// The vulnerability is fixed. Determine if this package is affected.
-			vulnVersion = rpmVersionPtr(rpmVersion.NewVersion(vulnPkgInfo.FixedInVersion))
-			affectedVersion = pkgVersion.LessThan(*vulnVersion)
-		}
-
-		// Compare the package's architecture to the affected architecture.
-		affectedArch := vulnPkgInfo.ArchOperation.Cmp(pkgArch, vulnPkg.Arch)
-
->>>>>>> c07ddea0
 		if affectedVersion && affectedArch {
 			vulnerabilities = append(vulnerabilities, RHELv2ToVulnerability(vuln, namespaceName))
 
