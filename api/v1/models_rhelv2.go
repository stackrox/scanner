--- conflicted
+++ resolved
@@ -29,13 +29,8 @@
 // certified as part of Red Hat's Scanner Certification Program.
 // The returned bool indicates if full certified scanning was performed.
 // This is typically only `false` for images without proper CPE information.
-<<<<<<< HEAD
-func addRHELv2Vulns(db database.Datastore, layer *Layer, depMap map[string]set.StringSet) (bool, error) {
-	layers, err := db.GetRHELv2Layers(layer.Name)
-=======
 func addRHELv2Vulns(db database.Datastore, layer *Layer) (bool, error) {
 	pkgEnvs, cpesExist, err := getRHELv2PkgEnvs(db, layer.Name)
->>>>>>> ff9b0aa8
 	if err != nil {
 		return false, err
 	}
@@ -56,8 +51,6 @@
 		if pkg.Arch != "" {
 			version += "." + pkg.Arch
 		}
-<<<<<<< HEAD
-=======
 
 		requiredFeatures := []*v1.FeatureNameVersion{
 			{
@@ -72,7 +65,6 @@
 				RequiredFeatures: requiredFeatures,
 			})
 		}
->>>>>>> ff9b0aa8
 
 		executables := createExecutablesFromDependencies(pkg.ExecutableToDependencies, depMap)
 		feature := Feature{
