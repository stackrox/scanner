--- conflicted
+++ resolved
@@ -52,24 +52,14 @@
 			version += "." + pkg.Arch
 		}
 
-		executables, legacyExecutables := createExecutablesFromDependencies(pkg.ExecutableToDependencies, depMap)
+		executables := createExecutablesFromDependencies(pkg.ExecutableToDependencies, depMap)
 		feature := Feature{
-<<<<<<< HEAD
-			Name:                          pkg.Name,
-			NamespaceName:                 layer.NamespaceName,
-			VersionFormat:                 rpm.ParserName,
-			Version:                       version,
-			AddedBy:                       pkgEnv.AddedBy,
-			DeprecatedProvidedExecutables: legacyExecutables,
-			Executables:                   executables,
-=======
 			Name:          pkg.Name,
 			NamespaceName: layer.NamespaceName,
 			VersionFormat: rpm.ParserName,
 			Version:       version,
 			AddedBy:       pkgEnv.AddedBy,
 			Executables:   executables,
->>>>>>> 67b4fa47
 		}
 
 		pkgVersion := rpmVersion.NewVersion(pkg.Version)
@@ -300,14 +290,8 @@
 	}
 }
 
-<<<<<<< HEAD
-func createExecutablesFromDependencies(executableToDependencies map[string]set.StringSet, depMap map[string]set.StringSet) (executables []*v1.Executable, legacyExecutables []string){
-	executables = make([]*v1.Executable, 0, len(executableToDependencies))
-	legacyExecutables = make([]string, 0, len(executableToDependencies))
-=======
 func createExecutablesFromDependencies(executableToDependencies map[string]set.StringSet, depMap map[string]set.StringSet) []*v1.Executable {
 	executables := make([]*v1.Executable, 0, len(executableToDependencies))
->>>>>>> 67b4fa47
 	for exec, libs := range executableToDependencies {
 		features := set.NewStringSet()
 		for lib := range libs {
@@ -317,12 +301,6 @@
 			Path:             exec,
 			RequiredFeatures: toFeatureNameVersions(features),
 		})
-<<<<<<< HEAD
-		legacyExecutables = append(legacyExecutables, exec)
-	}
-	return executables, legacyExecutables
-=======
 	}
 	return executables
->>>>>>> 67b4fa47
 }