--- conflicted
+++ resolved
@@ -17,7 +17,6 @@
 	"github.com/stackrox/scanner/database"
 	"github.com/stackrox/scanner/ext/featurefmt"
 	"github.com/stackrox/scanner/ext/versionfmt/rpm"
-	v1 "github.com/stackrox/scanner/generated/shared/api/v1"
 	"github.com/stackrox/scanner/pkg/types"
 )
 
@@ -81,21 +80,12 @@
 		}
 
 		feature := Feature{
-<<<<<<< HEAD
-			Name:                pkg.Name,
-			NamespaceName:       pkgEnv.Namespace,
-			VersionFormat:       rpm.ParserName,
-			Version:             version,
-			AddedBy:             pkgEnv.AddedBy,
-			ProvidedExecutables: pkg.ProvidedExecutables,
-=======
 			Name:          pkg.Name,
-			NamespaceName: layer.NamespaceName,
+			NamespaceName: pkgEnv.Namespace,
 			VersionFormat: rpm.ParserName,
 			Version:       version,
 			AddedBy:       pkgEnv.AddedBy,
 			Executables:   executables,
->>>>>>> c1693296
 		}
 
 		feature.FixedBy, feature.Vulnerabilities = getRHELv2Vulns(vulns, pkg, feature.NamespaceName)
@@ -392,4 +382,15 @@
 		})
 	}
 	return executables
+}
+
+func toFeatureNameVersions(keys common.FeatureKeySet) []*v1.FeatureNameVersion {
+	if len(keys) == 0 {
+		return nil
+	}
+	features := make([]*v1.FeatureNameVersion, 0, len(keys))
+	for k := range keys {
+		features = append(features, &v1.FeatureNameVersion{Name: k.Name, Version: k.Version})
+	}
+	return features
 }