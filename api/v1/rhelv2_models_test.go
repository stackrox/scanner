--- conflicted
+++ resolved
@@ -162,12 +162,7 @@
 			VersionFormat: rpm.ParserName,
 			Version:       "2",
 			AddedBy:       "layer1",
-<<<<<<< HEAD
-			Location:      "var/lib/rpm/Packages",
 			FixedBy:       "5",
-=======
-			FixedBy:       "4",
->>>>>>> 1af0624b
 			Vulnerabilities: []Vulnerability{
 				{
 					Name:          "v1",
