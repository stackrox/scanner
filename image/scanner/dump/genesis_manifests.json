{
  "knownGenesisDumps": [
    {
      "dumpLocationInGS": "gs://stackrox-scanner-ci-vuln-dump/genesis-20191120164321.zip",
      "timestamp": "2019-11-20T16:43:21.335508-08:00",
      "baseForOfflineDumps": true
    },
    {
      "dumpLocationInGS": "gs://stackrox-scanner-ci-vuln-dump/genesis-20191120164321.zip",
      "timestamp": "2019-11-20T16:43:21.335508-08:00",
      "diffLocation": "gs://definitions.stackrox.io/e799c68a-671f-44db-9682-f24248cd0ffe/diff.zip",
      "config": {
        "skipFixableCentOSVulns": true,
        "ignoreKubernetesVulns": true,
        "skipUbuntuLinuxKernelVulns": true,
<<<<<<< HEAD
        "skipRHELv2Vulns": true
=======
        "skipSeverityComparison": true
>>>>>>> 75daf4a5
      }
    },
    {
      "dumpLocationInGS": "gs://stackrox-scanner-ci-vuln-dump/genesis-20202007170150.zip",
      "timestamp": "2020-02-07T17:01:50.431274514Z",
      "diffLocation": "gs://definitions.stackrox.io/41e42aec-33ca-4e40-b628-78b4e16977f0/diff.zip",
      "config": {
        "skipFixableCentOSVulns": true,
        "ignoreKubernetesVulns": true,
        "skipUbuntuLinuxKernelVulns": true,
<<<<<<< HEAD
        "skipRHELv2Vulns": true
=======
        "skipSeverityComparison": true
>>>>>>> 75daf4a5
      }
    },
    {
      "dumpLocationInGS": "gs://stackrox-scanner-ci-vuln-dump/genesis-20200625190154.zip",
      "timestamp": "2020-06-25T19:01:54.401201424Z",
      "diffLocation": "gs://definitions.stackrox.io/56f04dff-7fac-43d5-b042-b17813929c14/diff.zip",
      "config": {
        "ignoreKubernetesVulns": true,
        "skipUbuntuLinuxKernelVulns": true,
<<<<<<< HEAD
        "skipRHELv2Vulns": true
=======
        "skipSeverityComparison": true
>>>>>>> 75daf4a5
      }
    },
    {
      "dumpLocationInGS": "gs://stackrox-scanner-ci-vuln-dump/genesis-20200727160243.zip",
      "timestamp": "2020-07-27T16:02:43.672982488Z",
      "diffLocation": "gs://definitions.stackrox.io/843a826a-2599-4761-a68e-3498749c7b8f/diff.zip",
      "config": {
        "ignoreKubernetesVulns": true,
        "skipUbuntuLinuxKernelVulns": true,
<<<<<<< HEAD
        "skipRHELv2Vulns": true
=======
        "skipSeverityComparison": true
>>>>>>> 75daf4a5
      }
    },
    {
      "dumpLocationInGS": "gs://stackrox-scanner-ci-vuln-dump/genesis-20200815220224.zip",
      "timestamp": "2020-08-15T22:02:24.082625061Z",
      "diffLocation": "gs://definitions.stackrox.io/e500a8ae-fed1-4e21-b482-3680f093d4db/diff.zip",
      "config": {
        "ignoreKubernetesVulns": true,
        "skipUbuntuLinuxKernelVulns": true,
<<<<<<< HEAD
        "skipRHELv2Vulns": true
=======
        "skipSeverityComparison": true
>>>>>>> 75daf4a5
      }
    },
    {
      "dumpLocationInGS": "gs://stackrox-scanner-ci-vuln-dump/genesis-20200908170245.zip",
      "timestamp": "2020-09-08T17:02:45.481154658Z",
      "diffLocation": "gs://definitions.stackrox.io/0133c2cf-8abe-4d79-9250-9b64b5b3e43e/diff.zip",
      "config": {
        "ignoreKubernetesVulns": true,
        "skipUbuntuLinuxKernelVulns": true,
<<<<<<< HEAD
        "skipRHELv2Vulns": true
=======
        "skipSeverityComparison": true
>>>>>>> 75daf4a5
      }
    },
    {
      "dumpLocationInGS": "gs://stackrox-scanner-ci-vuln-dump/genesis-20200930210213.zip",
      "timestamp": "2020-09-30T21:02:13.294367007Z",
      "diffLocation": "gs://definitions.stackrox.io/393a3dce-2a0e-4645-b0b6-2835270eb93c/diff.zip",
      "config": {
        "ignoreKubernetesVulns": true,
        "skipUbuntuLinuxKernelVulns": true,
<<<<<<< HEAD
        "skipRHELv2Vulns": true
=======
        "skipSeverityComparison": true
>>>>>>> 75daf4a5
      }
    },
    {
      "dumpLocationInGS": "gs://stackrox-scanner-ci-vuln-dump/genesis-20201021030334.zip",
      "timestamp": "2020-10-21T03:03:34.095060606Z",
      "diffLocation": "gs://definitions.stackrox.io/8d6951e9-52af-4840-9e0b-c9d7a5191a7d/diff.zip",
      "config": {
        "ignoreKubernetesVulns": true,
        "skipUbuntuLinuxKernelVulns": true,
        "skipRHELv2Vulns": true
      }
    },
    {
      "dumpLocationInGS": "gs://stackrox-scanner-ci-vuln-dump/genesis-20201111010246.zip",
      "timestamp": "2020-11-11T01:02:46.31209102Z",
      "diffLocation": "gs://definitions.stackrox.io/474f36bb-3ba5-40b8-bc56-3dcc4f2a3c0c/diff.zip",
      "config": {
        "ignoreKubernetesVulns": true,
        "skipUbuntuLinuxKernelVulns": true,
        "skipRHELv2Vulns": true
      }
    },
    {
      "dumpLocationInGS": "gs://stackrox-scanner-ci-vuln-dump/genesis-20201209180547.zip",
      "timestamp": "2020-12-09T18:05:47.702069511Z",
      "diffLocation": "gs://definitions.stackrox.io/8838c700-8743-4bc6-8e25-fafdf867cadc/diff.zip",
      "config": {
        "ignoreKubernetesVulns": true,
        "skipUbuntuLinuxKernelVulns": true,
<<<<<<< HEAD
        "skipRHELv2Vulns": true
=======
        "skipSeverityComparison": true
>>>>>>> 75daf4a5
      }
    },
    {
      "dumpLocationInGS": "gs://stackrox-scanner-ci-vuln-dump/genesis-20210112210506.zip",
      "timestamp": "2021-01-12T21:05:06.509624306Z",
      "diffLocation": "gs://definitions.stackrox.io/1ef1caff-3e20-461c-a4d6-33f175f3ee24/diff.zip",
      "config": {
        "skipUbuntuLinuxKernelVulns": true,
<<<<<<< HEAD
        "skipRHELv2Vulns": true
=======
        "skipSeverityComparison": true
>>>>>>> 75daf4a5
      }
    },
    {
      "dumpLocationInGS": "gs://stackrox-scanner-ci-vuln-dump/genesis-20210125230531.zip",
      "timestamp": "2021-01-25T23:05:31.764433988Z",
      "diffLocation": "gs://definitions.stackrox.io/55b9538d-0d42-4bbd-b4d4-5d31421e7302/diff.zip",
      "config": {
<<<<<<< HEAD
        "skipRHELv2Vulns": true
=======
        "skipSeverityComparison": true
>>>>>>> 75daf4a5
      }
    },
    {
      "dumpLocationInGS": "gs://stackrox-scanner-ci-vuln-dump/genesis-20210223210505.zip",
      "timestamp": "2021-02-23T21:05:05.329403942Z",
      "diffLocation": "gs://definitions.stackrox.io/eac616e1-e072-4cb1-9d63-db680fe73f92/diff.zip",
      "config": {
<<<<<<< HEAD
        "skipRHELv2Vulns": true
=======
        "skipSeverityComparison": true
>>>>>>> 75daf4a5
      }
    },
    {
      "dumpLocationInGS": "gs://stackrox-scanner-ci-vuln-dump/genesis-20210330190425.zip",
      "timestamp": "2021-03-30T19:04:25.199898949Z",
      "diffLocation": "gs://definitions.stackrox.io/4999fed5-7189-45e4-bff0-53805366e4df/diff.zip",
      "config": {
<<<<<<< HEAD
        "skipRHELv2Vulns": true
      }
    },
    {
      "dumpLocationInGS": "gs://stackrox-scanner-ci-vuln-dump/genesis-20210422180424.zip",
      "timestamp": "2021-04-22T18:04:24.667582614Z",
      "diffLocation": "gs://definitions.stackrox.io/84e446dc-af8d-49ef-8c1f-24c31170082d/diff.zip"
=======
        "skipSeverityComparison": true
      }
>>>>>>> 75daf4a5
    }
  ]
}<|MERGE_RESOLUTION|>--- conflicted
+++ resolved
@@ -13,11 +13,8 @@
         "skipFixableCentOSVulns": true,
         "ignoreKubernetesVulns": true,
         "skipUbuntuLinuxKernelVulns": true,
-<<<<<<< HEAD
-        "skipRHELv2Vulns": true
-=======
+        "skipRHELv2Vulns": true,
         "skipSeverityComparison": true
->>>>>>> 75daf4a5
       }
     },
     {
@@ -28,11 +25,8 @@
         "skipFixableCentOSVulns": true,
         "ignoreKubernetesVulns": true,
         "skipUbuntuLinuxKernelVulns": true,
-<<<<<<< HEAD
-        "skipRHELv2Vulns": true
-=======
+        "skipRHELv2Vulns": true,
         "skipSeverityComparison": true
->>>>>>> 75daf4a5
       }
     },
     {
@@ -42,11 +36,8 @@
       "config": {
         "ignoreKubernetesVulns": true,
         "skipUbuntuLinuxKernelVulns": true,
-<<<<<<< HEAD
-        "skipRHELv2Vulns": true
-=======
+        "skipRHELv2Vulns": true,
         "skipSeverityComparison": true
->>>>>>> 75daf4a5
       }
     },
     {
@@ -56,11 +47,8 @@
       "config": {
         "ignoreKubernetesVulns": true,
         "skipUbuntuLinuxKernelVulns": true,
-<<<<<<< HEAD
-        "skipRHELv2Vulns": true
-=======
+        "skipRHELv2Vulns": true,
         "skipSeverityComparison": true
->>>>>>> 75daf4a5
       }
     },
     {
@@ -70,11 +58,8 @@
       "config": {
         "ignoreKubernetesVulns": true,
         "skipUbuntuLinuxKernelVulns": true,
-<<<<<<< HEAD
-        "skipRHELv2Vulns": true
-=======
+        "skipRHELv2Vulns": true,
         "skipSeverityComparison": true
->>>>>>> 75daf4a5
       }
     },
     {
@@ -84,11 +69,8 @@
       "config": {
         "ignoreKubernetesVulns": true,
         "skipUbuntuLinuxKernelVulns": true,
-<<<<<<< HEAD
-        "skipRHELv2Vulns": true
-=======
+        "skipRHELv2Vulns": true,
         "skipSeverityComparison": true
->>>>>>> 75daf4a5
       }
     },
     {
@@ -98,11 +80,8 @@
       "config": {
         "ignoreKubernetesVulns": true,
         "skipUbuntuLinuxKernelVulns": true,
-<<<<<<< HEAD
-        "skipRHELv2Vulns": true
-=======
+        "skipRHELv2Vulns": true,
         "skipSeverityComparison": true
->>>>>>> 75daf4a5
       }
     },
     {
@@ -132,11 +111,8 @@
       "config": {
         "ignoreKubernetesVulns": true,
         "skipUbuntuLinuxKernelVulns": true,
-<<<<<<< HEAD
-        "skipRHELv2Vulns": true
-=======
+        "skipRHELv2Vulns": true,
         "skipSeverityComparison": true
->>>>>>> 75daf4a5
       }
     },
     {
@@ -145,11 +121,8 @@
       "diffLocation": "gs://definitions.stackrox.io/1ef1caff-3e20-461c-a4d6-33f175f3ee24/diff.zip",
       "config": {
         "skipUbuntuLinuxKernelVulns": true,
-<<<<<<< HEAD
-        "skipRHELv2Vulns": true
-=======
+        "skipRHELv2Vulns": true,
         "skipSeverityComparison": true
->>>>>>> 75daf4a5
       }
     },
     {
@@ -157,11 +130,8 @@
       "timestamp": "2021-01-25T23:05:31.764433988Z",
       "diffLocation": "gs://definitions.stackrox.io/55b9538d-0d42-4bbd-b4d4-5d31421e7302/diff.zip",
       "config": {
-<<<<<<< HEAD
-        "skipRHELv2Vulns": true
-=======
+        "skipRHELv2Vulns": true,
         "skipSeverityComparison": true
->>>>>>> 75daf4a5
       }
     },
     {
@@ -169,11 +139,8 @@
       "timestamp": "2021-02-23T21:05:05.329403942Z",
       "diffLocation": "gs://definitions.stackrox.io/eac616e1-e072-4cb1-9d63-db680fe73f92/diff.zip",
       "config": {
-<<<<<<< HEAD
-        "skipRHELv2Vulns": true
-=======
+        "skipRHELv2Vulns": true,
         "skipSeverityComparison": true
->>>>>>> 75daf4a5
       }
     },
     {
@@ -181,18 +148,16 @@
       "timestamp": "2021-03-30T19:04:25.199898949Z",
       "diffLocation": "gs://definitions.stackrox.io/4999fed5-7189-45e4-bff0-53805366e4df/diff.zip",
       "config": {
-<<<<<<< HEAD
-        "skipRHELv2Vulns": true
+        "skipRHELv2Vulns": true,
+        "skipSeverityComparison": true
       }
     },
     {
       "dumpLocationInGS": "gs://stackrox-scanner-ci-vuln-dump/genesis-20210422180424.zip",
       "timestamp": "2021-04-22T18:04:24.667582614Z",
       "diffLocation": "gs://definitions.stackrox.io/84e446dc-af8d-49ef-8c1f-24c31170082d/diff.zip"
-=======
         "skipSeverityComparison": true
       }
->>>>>>> 75daf4a5
     }
   ]
 }