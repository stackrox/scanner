#! circleci config validate
version: 2.1

defaultImage: &defaultImage
  image: "quay.io/rhacs-eng/apollo-ci:scanner-test-cci-0.3.41"
  auth:
    username: $QUAY_RHACS_ENG_RO_USERNAME
    password: $QUAY_RHACS_ENG_RO_PASSWORD

defaultWorkingDirectory: &defaultWorkingDirectory '/go/src/github.com/stackrox/scanner'

defaults: &defaults
  docker:
    - *defaultImage
  working_directory: /go/src/github.com/stackrox/scanner

runOnAllTags: &runOnAllTags
  filters:
    tags:
      only: /.*/

runOnAllTagsWithQuayPullCtx: &runOnAllTagsWithQuayPullCtx
  <<: *runOnAllTags
  context: quay-rhacs-eng-readonly

runOnAllTagsWithRedHatCtx: &runOnAllTagsWithRedHatCtx
  <<: *runOnAllTags
  context:
  - redhat-developer-account-login
  - quay-rhacs-eng-readonly

# https://circleci.com/developer/orbs/orb/circleci/slack
orbs:
  slack: circleci/slack@4.4.2
  ci-artifacts: stackrox/ci-artifacts-orb@0.0.11

slackTemplateTestFailure: &slackTemplateTestFailure
  custom: |
     {
       "text": "CircleCI job failed.",
       "blocks": [
         {
           "type": "header",
           "text": {
             "type": "plain_text",
             "text": "Job Failed. :red_circle:",
             "emoji": true
           }
         },
         {
           "type": "section",
           "fields": [
             {
               "type": "mrkdwn",
               "text": "*Job*: ${CIRCLE_JOB}"
             }
           ]
         },
         {
           "type": "section",
           "fields": [
             {
               "type": "mrkdwn",
               "text": "*Project*: $CIRCLE_PROJECT_REPONAME"
             },
             {
               "type": "mrkdwn",
               "text": "*Branch*: $CIRCLE_BRANCH"
             }
           ]
         },
         {
           "type": "section",
           "fields": [
             {
               "type": "mrkdwn",
               "text": "*Mentions*: $SLACK_PARAM_MENTIONS"
             }
           ]
         },
         {
           "type": "actions",
           "elements": [
             {
               "type": "button",
               "text": {
                 "type": "plain_text",
                 "text": "View Job"
               },
               "url": "${CIRCLE_BUILD_URL}"
             }
           ]
         }
       ]
     }

commands:
  check-on-master-or-tag:
    description: Run on master or tags only
    steps:
      - run:
          name: Determine whether to run step
          command: |
            if [[ "${CIRCLE_BRANCH}" == "master" || -n "${CIRCLE_TAG}" ]]; then
              echo "On master or tag, running the step"
            else
              echo "Not on master or tag, halting step"
              circleci step halt
            fi

  check-label-to-run:
    description: Run on master, but skip on PRs and tags unless the given label is provided
    parameters:
      label:
        type: string
      runOnMaster:
        type: boolean
        default: true
      runOnTag:
        type: boolean
        default: false
    steps:
      - run:
          name: Determine whether to run step
          command: |
            set +e
            if [[ "<< parameters.runOnMaster >>" == "true" && "${CIRCLE_BRANCH}" == "master" ]]; then
              echo "On master, running the step"
              exit 0
            fi

            if [[ "<< parameters.runOnTag >>" == "true" && -n "${CIRCLE_TAG}" ]]; then
              echo "On tag ${CIRCLE_TAG}, running the step"
              exit 0
            fi

            if [[ "${CIRCLE_BRANCH}" == "master" ]]; then
              echo "On master, but not running the step"
              circleci step halt
            fi

            .circleci/pr_has_label.sh "<< parameters.label >>"
            if [[ $? -eq 1 ]]; then
              echo "Skipping tests because we're on a PR. Apply the << parameters.label >> label to your PR if you want to run them."
              circleci step halt
            else
              echo "PR has label << parameters.label >>, running this step"
            fi

  wait-for-scanner-and-pf:
    description: Wait for the scanner pod to meet the given condition, and port-forward
    parameters:
      condition:
        type: string
      sleep-after-condition-met:
        type: integer
        default: 0
    steps:
      - run:
          name: Wait for the pod to be << parameters.condition >>, and port-forward
          command: |
            sleep 5
            kubectl -n stackrox get pod
            POD="$(kubectl -n stackrox get pod -o jsonpath='{.items[?(@.metadata.labels.app=="scanner")].metadata.name}')"
            [[ -n "${POD}" ]]
            kubectl -n stackrox wait "--for=condition=<< parameters.condition >>" "pod/${POD}" --timeout=3m
            sleep << parameters.sleep-after-condition-met >>
            kubectl -n stackrox get pod

            success=0
            for i in $(seq 1 10); do
              nohup kubectl port-forward -n stackrox "${POD}" "8080:8080" & # Legacy clairify endpoint
              nohup kubectl port-forward -n stackrox "${POD}" "8443:8443" & # gRPC endpoint
              curl --retry 12 --retry-connrefused -4 --retry-delay 5 --retry-max-time 60 -sk 'https://localhost:8080/clairify/ping' || touch FAIL
              curl --retry 12 --retry-connrefused -4 --retry-delay 5 --retry-max-time 60 -skf 'https://localhost:8443/v1/ping' || touch FAIL
              if [[ ! -f FAIL ]]; then
                success=1
                break
              fi
              echo "Port-forwarding failed."
              cat nohup.out || true
              rm nohup.out || true
              rm FAIL || true
              pkill kubectl || true
              sleep 5
            done

            [[ "${success}" -gt 0 ]]

  scanner-db-pf:
    description: Port-forward the scanner db
    steps:
      - run:
          name: Port-forward
          command: |
            sleep 5
            kubectl -n stackrox get pod
            POD="$(kubectl -n stackrox get pod -o jsonpath='{.items[?(@.metadata.labels.app=="scanner-db")].metadata.name}')"
            [[ -n "${POD}" ]]
            kubectl -n stackrox wait "--for=condition=Ready" "pod/${POD}" --timeout=10m
            nohup kubectl port-forward -n stackrox "${POD}" "5432:5432" & # PostgreSQL endpoint.
            sleep 10

  copy-db-secret:
    description: Copy the scanner db secret into local file and set ROX_SCANNER_DB_PASSWORD_PATH
    steps:
      - run:
          name: Copy secret
          command: |
            kubectl -n stackrox get secret/scanner-db-password -o jsonpath='{.data.password}' | base64 -d > password
      - run:
          name: Set ROX_SCANNER_DB_PASSWORD_PATH
          command: |
            PASSWORD_PATH="$(pwd)/password"
            cci-export ROX_SCANNER_DB_PASSWORD_PATH "$PASSWORD_PATH"

  setup-gcp:
    description: Set up GCP service account and configure gcloud
    parameters:
      service-account-env:
        type: string
        default: GOOGLE_SA_CIRCLECI_SCANNER
    steps:
      - run:
          name: Configure GCP service account and gcloud
          command: |
            cci-export GOOGLE_APPLICATION_CREDENTIALS /tmp/gcp.json
            echo "${<< parameters.service-account-env >>}" > "${GOOGLE_APPLICATION_CREDENTIALS}"
            chmod 0600 "${GOOGLE_APPLICATION_CREDENTIALS}"
            gcloud auth activate-service-account --key-file "${GOOGLE_APPLICATION_CREDENTIALS}"
            gcloud auth list
            gcloud auth configure-docker
            gcloud config set project stackrox-ci
            gcloud config set core/disable_prompts True

  create-gke:
    parameters:
      wait:
        type: boolean
        default: true

    steps:
      - run:
          name: Create GKE cluster
          command: |
            source .circleci/create-cluster.sh && create-cluster
            <<# parameters.wait >>
            wait-for-cluster
            <</ parameters.wait >>

  teardown-gke:
    steps:
      - run:
          name: Tear down GKE cluster
          command: |
            [[ -n "$CLUSTER_NAME" ]]
            gcloud container clusters delete "$CLUSTER_NAME" --async

          when: always

  provision-gke-cluster:
    parameters:
      cluster-id:
        type: string
      num-nodes:
        type: integer
        default: 1

    steps:
      - setup-gcp
      - run:
          name: Assign environment variables
          command: |
            CLUSTER_NAME="stackrox-scanner-ci-<< parameters.cluster-id >>-${CIRCLE_BUILD_NUM}"
            cci-export CLUSTER_NAME "$CLUSTER_NAME"
            echo "Assigned cluster name is $CLUSTER_NAME"

            NUM_NODES="<< parameters.num-nodes >>"
            cci-export NUM_NODES "$NUM_NODES"
            echo "Number of nodes for cluster is $NUM_NODES"

      - create-gke:
          wait: false

      - run:
          name: Save cluster config
          command: |
            CONFIG_DIR="/tmp/.ci-clusters/<< parameters.cluster-id >>"
            mkdir -p "$CONFIG_DIR"
            echo "$CLUSTER_NAME" >>"${CONFIG_DIR}/name"
            gcloud config get-value compute/zone >>"${CONFIG_DIR}/zone"

      - run:
          name: Tear down cluster upon failure
          command: |
            gcloud container clusters delete "$CLUSTER_NAME" --async
          when: on_fail

      - persist_to_workspace:
          root: /tmp
          paths:
            - .ci-clusters/<< parameters.cluster-id >>

  attach-gke-cluster:
    parameters:
      cluster-id:
        type: string

    steps:
      - run:
          name: Restore config for << parameters.cluster-id >> cluster
          command: |
            CONFIG_DIR="/tmp/.ci-clusters/<< parameters.cluster-id >>"
            CLUSTER_NAME="$(cat "${CONFIG_DIR}/name")"
            [[ -n "$CLUSTER_NAME" ]]
            ZONE="$(cat "${CONFIG_DIR}/zone")"
            [[ -n "$ZONE" ]]
            gcloud config set compute/zone "$ZONE"
            cmd=(gcloud container clusters get-credentials --project stackrox-ci --zone "$ZONE" "$CLUSTER_NAME")
            "${cmd[@]}"
            echo "Restored config for cluster ${CLUSTER_NAME}"
            cci-export CLUSTER_NAME "$CLUSTER_NAME"
            echo
            echo "Run the following command to attach to the cluster:"
            echo
            printf " %q" "${cmd[@]}"
            echo

  build-and-push-image:
    parameters:
      make-image-target:
        type: string

    steps:
      - checkout
      - setup_remote_docker
      - setup-gcp
      - attach_workspace:
          at: /tmp

      - run:
          name: Pull definitions dumps
          command: |
            if .circleci/pr_has_label.sh "generate-dumps-on-pr"; [[ $? -eq 1 ]]; then
              echo "Label generate-dumps-on-pr not set. Pulling dumps from GCS bucket"
              gsutil cp gs://stackrox-scanner-ci-vuln-dump/pg-definitions.sql.gz image/db/dump/definitions.sql.gz
              gsutil cp gs://stackrox-scanner-ci-vuln-dump/nvd-definitions.zip /tmp/nvd-definitions.zip
              gsutil cp gs://stackrox-scanner-ci-vuln-dump/k8s-definitions.zip /tmp/k8s-definitions.zip
              gsutil cp gs://stackrox-scanner-ci-vuln-dump/repo2cpe.zip /tmp/repo2cpe.zip
            else
              cp /tmp/postgres/pg-definitions.sql.gz image/db/dump/definitions.sql.gz
              zip /tmp/genesis-dump/dump.zip 'nvd/*' --copy --out /tmp/nvd-definitions.zip
              zip /tmp/genesis-dump/dump.zip 'k8s/*' --copy --out /tmp/k8s-definitions.zip
              zip /tmp/genesis-dump/dump.zip 'rhelv2/repository-to-cpe.json' --copy --out /tmp/repo2cpe.zip
            fi

            unzip -d image/scanner/dump /tmp/nvd-definitions.zip
            unzip -d image/scanner/dump /tmp/k8s-definitions.zip
            unzip -d image/scanner/dump /tmp/repo2cpe.zip

      - run:
          name: Build images
          command: make << parameters.make-image-target >>

      - run:
          name: Ensure image is not dirty
          command: git diff --exit-code HEAD

      - run:
          name: Push images
          command: |
            source scripts/ci/lib.sh
            push_images "${CIRCLE_TAG:-}"

  run-e2e-tests:
    parameters:
      is-slim:
        type: boolean
      cluster-id:
        type: string

    steps:
      - checkout
      - setup_remote_docker
      - setup-gcp

      - attach_workspace:
          at: /tmp

      - attach-gke-cluster:
          cluster-id: << parameters.cluster-id >>

      - run:
          name: Deploy into the cluster
          command: |
            if [[ "<< parameters.is-slim >>" == "true" ]]; then
              make slim-deploy
            else
              make deploy
            fi

      - wait-for-scanner-and-pf:
          condition: Ready

      - run:
          name: Run sanity tests
          no_output_timeout: 20m
          command: |
            if [[ "<< parameters.is-slim >>" == "true" ]]; then
              make slim-e2e-tests
            else
              make e2e-tests
            fi

      - run:
          name: Collect k8s logs
          command: |
            .circleci/collect-service-logs.sh stackrox
            .circleci/collect-service-logs.sh kube-system
          when: always

      - fetch-and-upload-scanner-metrics

      - ci-artifacts/store:
          path: /tmp/k8s-service-logs
          destination: k8s-service-logs-<< parameters.cluster-id >>

      - run:
          name: Verify the scanner did not restart
          command: |
            if [[ "$(ls /tmp/k8s-service-logs/stackrox/*-previous.log | wc -l)" != 0 ]]; then
                ls /tmp/k8s-service-logs/stackrox/*-previous.log
                exit 1
            fi
            cat nohup.out || true
          when: always

      - run:
          name: Verify that StackRox service logs contain no suspicious entries
          command: |
            if [[ ! -d "/tmp/k8s-service-logs/stackrox" ]]; then
              echo >&2 "StackRox logs were not collected. (Use collect: true or collectK8sLogs.)"
              exit 1
            fi
            logs=$(ls /tmp/k8s-service-logs/stackrox/*.log)
            filtered=$(ls ${logs} | grep -v "previous.log" || true)
            if [[ -n "${filtered}" ]]; then
                if ! scripts/ci/logcheck/check.sh ${filtered}; then
                    echo >&2 "Found at least one suspicious log file entry."
                    exit 1
                fi
            fi
          when: always

      - teardown-gke

<<<<<<< HEAD
  run-db-integration-tests:
    docker:
      - *defaultImage
      - image: postgres:12.0-alpine
    working_directory: *defaultWorkingDirectory
    parameters:
      is-slim:
        type: boolean
    steps:
      - scanner-db-pf
      - copy-db-secret
      - run:
          name: Run db integration tests
          command: |
            if [[ "<< parameters.is-slim >>" == "true" ]]; then
              make slim-db-integration-tests
            else
              make db-integration-tests
            fi

=======
>>>>>>> a7698c3a
  run-scale-tests:
    parameters:
      cluster-id:
        type: string

    steps:
      - checkout
      - check-label-to-run:
          label: scale-tests
          runOnMaster: false
          runOnTag: true
      - setup_remote_docker
      - setup-gcp

      - attach_workspace:
          at: /tmp

      - attach-gke-cluster:
          cluster-id: << parameters.cluster-id >>

      - run:
          name: Deploy into the cluster
          command: |
            cci-export LOGLEVEL "INFO"
            make deploy

      - wait-for-scanner-and-pf:
          condition: Ready

      - run:
          name: Run scale tests and collect profile
          no_output_timeout: 20m
          command: make scale-tests

      - ci-artifacts/store:
          path: /tmp/pprof.zip
          destination: pprof.zip

      - run:
          name: Collect k8s logs
          command: |
            .circleci/collect-service-logs.sh stackrox
            .circleci/collect-service-logs.sh kube-system
          when: always

      - run:
          name: Verify the scanner did not restart
          command: |
            if [[ "$(ls /tmp/k8s-service-logs/stackrox/*-previous.log | wc -l)" != 0 ]]; then
                ls /tmp/k8s-service-logs/stackrox/*-previous.log
                exit 1
            fi
            cat nohup.out || true
          when: always

      - fetch-and-upload-scanner-metrics

      - run:
          name: Collect k8s logs
          command: |
            .circleci/collect-service-logs.sh stackrox
            .circleci/collect-service-logs.sh kube-system
          when: always

      - ci-artifacts/store:
          path: /tmp/k8s-service-logs
          destination: k8s-service-logs-<< parameters.cluster-id >>

      - run:
          name: Verify the scanner did not restart
          command: |
            if [[ "$(ls /tmp/k8s-service-logs/stackrox/*-previous.log | wc -l)" != 0 ]]; then
                ls /tmp/k8s-service-logs/stackrox/*-previous.log
                exit 1
            fi
            cat nohup.out || true
          when: always

      - run:
          name: Verify that StackRox service logs contain no suspicious entries
          command: |
            if [[ ! -d "/tmp/k8s-service-logs/stackrox" ]]; then
              echo >&2 "StackRox logs were not collected. (Use collect: true or collectK8sLogs.)"
              exit 1
            fi
            logs=$(ls /tmp/k8s-service-logs/stackrox/*.log)
            filtered=$(ls ${logs} | grep -v "previous.log" || true)
            if [[ -n "${filtered}" ]]; then
                if ! scripts/ci/logcheck/check.sh ${filtered}; then
                    echo >&2 "Found at least one suspicious log file entry."
                    exit 1
                fi
            fi
          when: always

      - teardown-gke

  fetch-and-upload-scanner-metrics:
    steps:
      - run:
          name: Portforward and curl scanner metrics
          command: |
            kubectl -n stackrox port-forward deploy/scanner 9090:9090 1>/dev/null 2>&1 &
            sleep 5
            mkdir -p /tmp/metrics
            curl localhost:9090/metrics > /tmp/metrics/metrics.prom
      - ci-artifacts/store:
          path: /tmp/metrics
          destination: metrics

jobs:
  unit-tests:
    <<: *defaults
    steps:
      - checkout

      - run:
          name: Install dependencies
          command: make deps

      - run:
          name: Run unit tests
          command: make unit-tests

  style-checks:
    <<: *defaults
    steps:
      - checkout

      - run:
          name: Install dependencies
          command: make deps

      - run:
          name: Run style checks
          command: make style

  db-integration-tests:
<<<<<<< HEAD
    <<: *defaults
=======
    docker:
      - *defaultImage
      - image: postgres:12-bullseye
        environment:
          POSTGRES_PASSWORD: password
    working_directory: *defaultWorkingDirectory
>>>>>>> a7698c3a
    steps:
      - checkout
      - run:
          name: Install dependencies
          command: make deps
      - run:
<<<<<<< HEAD
          name: Run DB integration tests (slim tests are a subset of the full tests, so this runs all tests)
=======
          name: Run db integration tests (slim tests are a subset of the full tests)
>>>>>>> a7698c3a
          command: make db-integration-tests

  generate-genesis-dump:
    <<: *defaults
    steps:
      - checkout
      - check-label-to-run:
          label: generate-dumps-on-pr
          runOnTag: true
      - run:
          name: Build updater, and persist to workspace
          command: |
            make build-updater
            mkdir -p /tmp/updater-bin
            cp ./bin/updater /tmp/updater-bin/

      - run:
          name: Generate the genesis dump
          command: |
            mkdir -p /tmp/genesis-dump
            ./bin/updater generate-dump --out-file /tmp/genesis-dump/dump.zip
            ls -lrt /tmp/genesis-dump

      - run:
          name: Print some stats
          command: |
            ./bin/updater print-stats /tmp/genesis-dump/dump.zip

      - ci-artifacts/store:
          path: /tmp/genesis-dump/dump.zip
          destination: genesis-dump.zip

      - persist_to_workspace:
          root: /tmp
          paths:
            - genesis-dump
            - updater-bin

  create-postgres-dump-from-genesis-dump:
    docker:
      - *defaultImage
      - image: postgres:12-bullseye
        environment:
          POSTGRES_PASSWORD: password
    working_directory: *defaultWorkingDirectory
    steps:
      - checkout
      - check-label-to-run:
          label: generate-dumps-on-pr
          runOnTag: true
      - setup_remote_docker
      - attach_workspace:
          at: /tmp

      - run:
          name: Restore updater bin
          command: |
            cp /tmp/updater-bin/updater ./bin/

      - run:
          name: Load vuln contents into postgres
          command: |
            ./bin/updater load-dump --postgres-host 127.0.0.1 --postgres-port 5432 --dump-file /tmp/genesis-dump/dump.zip

      - run:
          name: Take a PG dump
          command: |
            mkdir /tmp/postgres
            pg_dump -U postgres postgres://127.0.0.1:5432 > /tmp/postgres/pg-definitions.sql
            gzip --best /tmp/postgres/pg-definitions.sql

      - ci-artifacts/store:
          path: /tmp/postgres/pg-definitions.sql.gz
          destination: pg-definitions.sql.gz

      - persist_to_workspace:
          root: /tmp
          paths:
            - postgres

      - check-on-master-or-tag
      - setup-gcp
      - run:
          name: Upload PG dump to Google Storage
          command: |
            echo "On master or tag, uploading pg dump result to GCS"
            gsutil cp /tmp/postgres/pg-definitions.sql.gz gs://stackrox-scanner-ci-vuln-dump

  upload-dumps-for-embedding-into-image:
    <<: *defaults
    steps:
      - checkout
      - check-label-to-run:
          label: generate-dumps-on-pr
          runOnTag: true

      - setup-gcp
      - attach_workspace:
          at: /tmp

      - run:
          name: Generate dumps
          command: |
            mkdir -p /tmp/vuln-dump
            zip /tmp/genesis-dump/dump.zip 'nvd/*' --copy --out /tmp/vuln-dump/nvd-definitions.zip
            zip /tmp/genesis-dump/dump.zip 'k8s/*' --copy --out /tmp/vuln-dump/k8s-definitions.zip
            zip /tmp/genesis-dump/dump.zip 'rhelv2/repository-to-cpe.json' --copy --out /tmp/vuln-dump/repo2cpe.zip

      - persist_to_workspace:
          root: /tmp
          paths:
            - vuln-dump

      - run:
          name: Upload to Google Storage
          command: |
            cmd=()
            if [[ "${CIRCLE_BRANCH}" != "master" ]]; then
              cmd+=(echo "Would do")
            fi
            "${cmd[@]}" gsutil cp /tmp/vuln-dump/nvd-definitions.zip gs://stackrox-scanner-ci-vuln-dump
            "${cmd[@]}" gsutil cp /tmp/vuln-dump/k8s-definitions.zip gs://stackrox-scanner-ci-vuln-dump
            "${cmd[@]}" gsutil cp /tmp/vuln-dump/repo2cpe.zip gs://stackrox-scanner-ci-vuln-dump

  # Copy definitions files to be available in the publicly-accessible bucket for embedding in the downstream builds on
  # the Red Hat infrastructure. See usage in distgit/containers/rhacs-scanner/pre-build-script
  # and in distgit/containers/rhacs-scanner-db/pre-build-script
  # in branches of https://code.engineering.redhat.com/gerrit/gitweb?p=rhacs.git;a=summary
  upload-dumps-for-downstream-builds:
    <<: *defaults
    steps:
      - checkout
      - check-label-to-run:
          label: generate-dumps-on-pr
          runOnTag: true
      - setup-gcp:
          service-account-env: GOOGLE_SA_STACKROX_HUB_VULN_DUMP_UPLOADER
      - attach_workspace:
          at: /tmp
      - run:
          name: Upload dumps to Google Storage
          command: |
            set -x

            if [[ -n "${CIRCLE_TAG}" || "${CIRCLE_BRANCH}" != "master" ]]; then
              # Tagged builds are the main ones for which we push artifacts and we use the tag as label. Makefile will
              # return tag in the `2.20.0` format for them.

              # Also, for PRs with the expected label, we will use the tag that the makefile returns. However that tag
              # would look like `2.20.0-3-g74ff9abf69` and should not overwrite the production tagged dumps. This is
              # enabled for ability to dry-run this upload job.

              scanner_version="$(make --quiet --no-print-directory tag)"
            else
              # For the master branch we store artifacts in "unversioned" way to make sure this upload job works and
              # does not break on more rare tagged builds. Note that we should not consume these latest builds
              # downstream, we should use tagged ones instead becase otherwise the master branch can introduce format
              # changes that the downstream release can be unprepared to deal with.
              scanner_version="latest"
            fi
            destination="gs://definitions.stackrox.io/scanner-data/${scanner_version}/"

            cmd=()
            if [[ "${CIRCLE_BRANCH}" != "master" && -z "${CIRCLE_TAG}" ]]; then
              cmd+=(echo "Would do")
            fi

            "${cmd[@]}" gsutil cp /tmp/vuln-dump/nvd-definitions.zip "$destination"
            "${cmd[@]}" gsutil cp /tmp/vuln-dump/k8s-definitions.zip "$destination"
            "${cmd[@]}" gsutil cp /tmp/vuln-dump/repo2cpe.zip "$destination"
            "${cmd[@]}" gsutil cp /tmp/postgres/pg-definitions.sql.gz "$destination"
            # Note that we include genesis manifests for the downstream to avoid the situation when dumps taken from
            # GCloud are older than manifests taken from the source code repo.
            "${cmd[@]}" gsutil cp image/scanner/dump/genesis_manifests.json "$destination"

  create-diff-dumps:
    <<: *defaults
    resource_class: large
    steps:
      - checkout
      - check-label-to-run:
          label: generate-dumps-on-pr
          runOnTag: false
      - setup-gcp
      - attach_workspace:
          at: /tmp

      - run:
          name: Restore updater bin
          command: |
            cp /tmp/updater-bin/updater ./bin/

      - run:
          name: Create diff for each manifest
          command: |
            mkdir -p /tmp/diff-dumps
            idx=-1
            while IFS=$'\t' read -r dumploc timestamp config; do
              idx=$((idx+1))
              dump_file_name="${dumploc##*/}"
              echo "Pulling genesis dump from ${dumploc}"
              gsutil cp "${dumploc}" .
              timestamp_in_zip="$(unzip -p "${dump_file_name}" manifest.json | jq -r '.until')"
              echo "Got timestamps -- from zip: ${timestamp_in_zip}; from manifest: ${timestamp}"
              [[ "${timestamp_in_zip}" == "${timestamp}" ]] # Assertion on the manifest contents
              ./bin/updater diff-dumps --base-dump "${dump_file_name}" --head-dump /tmp/genesis-dump/dump.zip --config "${config}" --out-file "/tmp/diff-dumps/dump${idx}/diff.zip"
            done < <(jq -r '.knownGenesisDumps | .[]| [.dumpLocationInGS, .timestamp, (.config // empty | tostring)] | @tsv' < image/scanner/dump/genesis_manifests.json)
            du -d 2 -kh "/tmp/diff-dumps"

      - persist_to_workspace:
          root: /tmp
          paths:
            - diff-dumps

      - ci-artifacts/store:
          path: /tmp/diff-dumps

  upload-diff-dumps-and-offline-dumps:
    <<: *defaults
    steps:
      - checkout
      - check-label-to-run:
          label: generate-dumps-on-pr
          runOnTag: false
      - setup-gcp:
          service-account-env: GOOGLE_SA_STACKROX_HUB_VULN_DUMP_UPLOADER
      - attach_workspace:
          at: /tmp

      - run:
          name: Upload each diff dump to the prod bucket
          command: |
            idx=-1
            while IFS=$'\t' read -r diffUUID; do
              idx=$((idx+1))
              expected_zip_file_loc="/tmp/diff-dumps/dump${idx}/diff.zip"
              [[ -f "${expected_zip_file_loc}" ]]
              if [[ -z "${diffUUID}" ]]; then
                continue
              fi
              echo "Found file at ${expected_zip_file_loc}"
              du -skh "${expected_zip_file_loc}"
              cmd=()
              if [[ "${CIRCLE_BRANCH}" != "master" && -z "${CIRCLE_TAG}" ]]; then
                cmd+=(echo "Would do")
              fi
              "${cmd[@]}" gsutil cp "${expected_zip_file_loc}" gs://definitions.stackrox.io/"${diffUUID}"/diff.zip
            done < <(jq -r '.knownGenesisDumps | .[]| [.uuid] | @tsv' < image/scanner/dump/genesis_manifests.json)

      - run:
          name: Generate offline dump
          command: |
            mkdir -p /tmp/offline-dump

            # Fetch the scanner dump which is marked as the base for offline dumps.
            # For offline dumps, we just use one base (the oldest base which is in a version of scanner still supported)
            # for simplicity.
            offline_dumps="$(jq '.knownGenesisDumps | map(.baseForOfflineDumps == true) | indices(true)' < image/scanner/dump/genesis_manifests.json)"
            echo "Got offline dumps list: ${offline_dumps}"
            [[ "$(echo "${offline_dumps}" | jq 'length')" -eq 1 ]]
            offline_diff_location="/tmp/diff-dumps/dump$(echo "${offline_dumps}" | jq -r '.[0]')/diff.zip"
            cp "${offline_diff_location}" /tmp/offline-dump/scanner-defs.zip

            # Prepare k8s and istio dump
            mkdir -p /tmp/scratch
            gsutil cp -r gs://definitions.stackrox.io/cve/* /tmp/scratch/
            cd /tmp/scratch
            zip -r /tmp/offline-dump/k8s-istio.zip *

            cd /tmp/offline-dump
            zip scanner-vuln-updates.zip scanner-defs.zip k8s-istio.zip
            du -skh scanner-vuln-updates.zip
            cmd=()
            if [[ "${CIRCLE_BRANCH}" != "master" && -z "${CIRCLE_TAG}" ]]; then
              cmd+=(echo "Would do")
            fi
            "${cmd[@]}" gsutil cp scanner-vuln-updates.zip gs://sr-roxc/scanner/scanner-vuln-updates.zip

      - setup-gcp:
          service-account-env: GCP_SERVICE_ACCOUNT_CREDS

      - run:
          name: Push offline dump to a public bucket
          command: |
            cd /tmp/offline-dump
            cmd=()
            if [[ "${CIRCLE_BRANCH}" != "master" && -z "${CIRCLE_TAG}" ]]; then
              cmd+=(echo "Would do")
            fi
            "${cmd[@]}" gsutil cp scanner-vuln-updates.zip gs://scanner-support-public/offline/v1/scanner-vuln-updates.zip

  build:
    <<: *defaults
    steps:
      - build-and-push-image:
          make-image-target: all-images

  provision-cluster:
    <<: *defaults
    steps:
      - checkout
      - setup_remote_docker
      - provision-gke-cluster:
          cluster-id: rhel

  provision-slim-cluster:
    <<: *defaults
    steps:
      - checkout
      - setup_remote_docker
      - provision-gke-cluster:
          cluster-id: rhel-slim

  provision-scale-cluster:
    <<: *defaults
    steps:
      - checkout
      - check-label-to-run:
          label: scale-tests
          runOnMaster: false
          runOnTag: true
      - setup_remote_docker
      - provision-gke-cluster:
          cluster-id: rhel-scale

  e2e-tests:
    <<: *defaults
    steps:
      - run-e2e-tests:
          is-slim: false
          cluster-id: rhel

  slim-e2e-tests:
    <<: *defaults
    steps:
      - run-e2e-tests:
          is-slim: true
          cluster-id: rhel-slim

  scale-tests:
    <<: *defaults
    steps:
      - run-scale-tests:
          cluster-id: rhel-scale

  sanity-check-vuln-updates:
    <<: *defaults
    steps:
      - checkout
      - setup-gcp:
          service-account-env: GOOGLE_SA_STACKROX_HUB_VULN_DUMP_UPLOADER
      - run:
          name: Check scanner vulnerability updates
          command: ./tests/sanity-check-vuln-updates.sh
      - ci-artifacts/store:
          path: /tmp/ROX-7271
      - slack/notify:
          branch_pattern: master
          channel: oncall
          event: fail
          ignore_errors: false
          mentions: "@scanner-defs-oncall,@shane"
          <<: *slackTemplateTestFailure

  trigger-nightly-build:
    <<: *defaults
    resource_class: small
    steps:
      - checkout
      - run:
          name: Configure git
          command: |
            git config user.email "roxbot@stackrox.com"
            git config user.name "RoxBot"
      - add_ssh_keys:
          fingerprints:
            - "b0:90:e9:6f:77:d5:fe:b6:8c:1a:a5:3f:a4:e3:41:e5"
      - run:
          name: Add SSH key of github.com
          command: |
            ssh-keyscan -H github.com >> ~/.ssh/known_hosts
      - run:
          name: Create a commit and tag for nightly build
          command: |
            # Add an empty commit to diverge from master
            git commit --allow-empty -m "Nightly build $(date)"
            NIGHTLY_TAG="$(git describe --tags --abbrev=0 --exclude '*-nightly-*')-nightly-$(date '+%Y%m%d')"
            git tag "$NIGHTLY_TAG"
            git push origin "$NIGHTLY_TAG"
      - run:
          name: Remove tags more than 3 days old
          command: |
            beforeDate=$(date --date=@$(($(date +'%s') - (3 * 24 * 60 * 60))) +'%Y%m%d')
            echo "Anything prior to ${beforeDate} will be deleted"
            tags=$(git tag --list '*nightly*')
            for tag in $tags; do
                echo "Considering nightly tag: ${tag}"
                datePart="${tag##*-}"
                echo "  date part: ${datePart}"
                if [[ "${datePart}" =~ ^-?[0-9]+$ ]] && [ "${datePart}" -lt ${beforeDate} ]; then
                    echo "  this tag is a candidate for deletion"
                    git push --delete origin "${tag}"
                else
                    echo "  this tag is not a candidate for deletion"
                fi
            done

workflows:
  version: 2

  update-dumps-hourly:
    triggers:
      - schedule:
          cron: "0 * * * *"
          filters:
            branches:
              only: master

    jobs:
      - generate-genesis-dump:
          <<: *runOnAllTagsWithQuayPullCtx
      - create-postgres-dump-from-genesis-dump:
          <<: *runOnAllTagsWithQuayPullCtx
          requires:
            - generate-genesis-dump
      - create-diff-dumps:
          <<: *runOnAllTagsWithQuayPullCtx
          requires:
            - generate-genesis-dump
      - upload-dumps-for-embedding-into-image:
          <<: *runOnAllTagsWithQuayPullCtx
          requires:
            - generate-genesis-dump
      - upload-diff-dumps-and-offline-dumps:
          <<: *runOnAllTags
          context:
            - quay-rhacs-eng-readonly
            - scanner-support
          requires:
            - create-diff-dumps
      - upload-dumps-for-downstream-builds:
          <<: *runOnAllTagsWithQuayPullCtx
          requires:
            - create-postgres-dump-from-genesis-dump
            - upload-dumps-for-embedding-into-image
      - unit-tests:
          <<: *runOnAllTagsWithQuayPullCtx
      - style-checks:
          <<: *runOnAllTagsWithQuayPullCtx
      - db-integration-tests:
          <<: *runOnAllTagsWithQuayPullCtx
      - build:
          <<: *runOnAllTags
          context:
            - docker-io-and-stackrox-io-push
            - quay-rhacs-eng-readwrite
            - quay-rhacs-eng-readonly
            - quay-stackrox-io-readwrite
          requires:
            - create-postgres-dump-from-genesis-dump
            - upload-dumps-for-embedding-into-image
      - provision-cluster:
          <<: *runOnAllTagsWithQuayPullCtx
          requires:
            - create-postgres-dump-from-genesis-dump
      - e2e-tests:
          <<: *runOnAllTagsWithRedHatCtx
          requires:
            - build
            - provision-cluster
      - provision-slim-cluster:
          <<: *runOnAllTagsWithQuayPullCtx
          requires:
            - create-postgres-dump-from-genesis-dump
      - slim-e2e-tests:
          <<: *runOnAllTagsWithRedHatCtx
          requires:
            - build
            - provision-slim-cluster

  sanity-check-vuln-updates-scheduled:
    triggers:
      - schedule:
          cron: "5 0,4,8,12,16,20 * * *"
          filters:
            branches:
              only:
                - master
    jobs:
      - sanity-check-vuln-updates:
          context:
          - quay-rhacs-eng-readonly
          - com-slack-srox

  build:
    jobs:
    - generate-genesis-dump:
        <<: *runOnAllTagsWithQuayPullCtx
    - create-postgres-dump-from-genesis-dump:
        <<: *runOnAllTagsWithQuayPullCtx
        requires:
          - generate-genesis-dump
    - create-diff-dumps:
        <<: *runOnAllTagsWithQuayPullCtx
        requires:
          - generate-genesis-dump
    - upload-dumps-for-embedding-into-image:
        <<: *runOnAllTagsWithQuayPullCtx
        requires:
          - generate-genesis-dump
    - upload-diff-dumps-and-offline-dumps:
        <<: *runOnAllTags
        context:
          - quay-rhacs-eng-readonly
          - scanner-support
        requires:
          - create-diff-dumps
    - upload-dumps-for-downstream-builds:
        <<: *runOnAllTagsWithQuayPullCtx
        requires:
          - create-postgres-dump-from-genesis-dump
          - upload-dumps-for-embedding-into-image
    - unit-tests:
        <<: *runOnAllTagsWithQuayPullCtx
    - style-checks:
        <<: *runOnAllTagsWithQuayPullCtx
    - db-integration-tests:
        <<: *runOnAllTagsWithQuayPullCtx
    - build:
        <<: *runOnAllTags
        context:
          - docker-io-and-stackrox-io-push
          - quay-rhacs-eng-readonly
          - quay-rhacs-eng-readwrite
          - quay-stackrox-io-readwrite
        requires:
          - create-postgres-dump-from-genesis-dump
          - upload-dumps-for-embedding-into-image
    - provision-cluster:
        <<: *runOnAllTagsWithQuayPullCtx
        requires:
          - create-postgres-dump-from-genesis-dump
    - e2e-tests:
        <<: *runOnAllTagsWithRedHatCtx
        requires:
          - build
          - provision-cluster
    - provision-slim-cluster:
        <<: *runOnAllTagsWithQuayPullCtx
        requires:
          - create-postgres-dump-from-genesis-dump
    - slim-e2e-tests:
        <<: *runOnAllTagsWithRedHatCtx
        requires:
          - build
          - provision-slim-cluster
    - provision-scale-cluster:
        <<: *runOnAllTagsWithQuayPullCtx
        requires:
          # Build may take a while, so only run this after the build, so we can maximize the amount of time the tests may run.
          - build
    - scale-tests:
        <<: *runOnAllTagsWithRedHatCtx
        requires:
          - build
          - provision-scale-cluster

  nightly:
    triggers:
      - schedule:
          cron: "18 11 * * *"
          filters:
            branches:
              only: master
    jobs:
      - trigger-nightly-build:
          filters:
            branches:
              only: master
          context: quay-rhacs-eng-readonly<|MERGE_RESOLUTION|>--- conflicted
+++ resolved
@@ -454,29 +454,6 @@
 
       - teardown-gke
 
-<<<<<<< HEAD
-  run-db-integration-tests:
-    docker:
-      - *defaultImage
-      - image: postgres:12.0-alpine
-    working_directory: *defaultWorkingDirectory
-    parameters:
-      is-slim:
-        type: boolean
-    steps:
-      - scanner-db-pf
-      - copy-db-secret
-      - run:
-          name: Run db integration tests
-          command: |
-            if [[ "<< parameters.is-slim >>" == "true" ]]; then
-              make slim-db-integration-tests
-            else
-              make db-integration-tests
-            fi
-
-=======
->>>>>>> a7698c3a
   run-scale-tests:
     parameters:
       cluster-id:
@@ -615,27 +592,19 @@
           command: make style
 
   db-integration-tests:
-<<<<<<< HEAD
-    <<: *defaults
-=======
     docker:
       - *defaultImage
       - image: postgres:12-bullseye
         environment:
           POSTGRES_PASSWORD: password
     working_directory: *defaultWorkingDirectory
->>>>>>> a7698c3a
     steps:
       - checkout
       - run:
           name: Install dependencies
           command: make deps
       - run:
-<<<<<<< HEAD
-          name: Run DB integration tests (slim tests are a subset of the full tests, so this runs all tests)
-=======
           name: Run db integration tests (slim tests are a subset of the full tests)
->>>>>>> a7698c3a
           command: make db-integration-tests
 
   generate-genesis-dump:
