// Copyright 2017 clair authors
//
// Licensed under the Apache License, Version 2.0 (the "License");
// you may not use this file except in compliance with the License.
// You may obtain a copy of the License at
//
//     http://www.apache.org/licenses/LICENSE-2.0
//
// Unless required by applicable law or agreed to in writing, software
// distributed under the License is distributed on an "AS IS" BASIS,
// WITHOUT WARRANTIES OR CONDITIONS OF ANY KIND, either express or implied.
// See the License for the specific language governing permissions and
// limitations under the License.

// Package apk implements a featurefmt.Lister for APK packages.
package apk

import (
	"bufio"
	"bytes"
	"fmt"
	"sort"

	log "github.com/sirupsen/logrus"
	"github.com/stackrox/rox/pkg/set"
	"github.com/stackrox/scanner/database"
	"github.com/stackrox/scanner/ext/featurefmt"
	"github.com/stackrox/scanner/ext/versionfmt"
	"github.com/stackrox/scanner/ext/versionfmt/apk"
	"github.com/stackrox/scanner/pkg/features"
	"github.com/stackrox/scanner/pkg/tarutil"
)

const (
	dbPath = "lib/apk/db/installed"
)

func init() {
	featurefmt.RegisterLister("apk", &lister{})
}

type lister struct{}

func (l lister) ListFeatures(files tarutil.FilesMap) ([]database.FeatureVersion, error) {
	file, exists := files[dbPath]
	if !exists {
		return []database.FeatureVersion{}, nil
	}

	// Iterate over each line in the "installed" file attempting to parse each
	// package into a feature that will be stored in a set to guarantee
	// uniqueness.
	pkgSet := make(map[featurefmt.PackageKey]database.FeatureVersion)
	var pkg database.FeatureVersion
<<<<<<< HEAD
	// executablesSet ensures only unique executables are stored per package.
	executablesSet := set.NewStringSet()
	scanner := bufio.NewScanner(bytes.NewBuffer(file))
=======
	scanner := bufio.NewScanner(bytes.NewBuffer(file.Contents))
>>>>>>> 6c7e2520
	var dir string
	for scanner.Scan() {
		line := scanner.Text()
		// Parse the package name or version.
		// See https://wiki.alpinelinux.org/wiki/Apk_spec#Syntax for more information.
		switch {
		case line == "":
			// Reached end of package definition.

			// Protect the map from entries with invalid versions.
			if pkg.Feature.Name != "" && pkg.Version != "" {
				executables := make([]string, 0, executablesSet.Cardinality())
				for executable := range executablesSet {
					executables = append(executables, executable)
				}
				sort.Strings(executables)
				pkg.ProvidedExecutables = append(pkg.ProvidedExecutables, executables...)

				key := featurefmt.PackageKey{
					Name:    pkg.Feature.Name,
					Version: pkg.Version,
				}
				pkgSet[key] = pkg
			}

			pkg = database.FeatureVersion{}
			executablesSet.Clear()
		case len(line) < 2:
			// Invalid line.
			continue
		case line[:2] == "P:":
			// Start of a package definition.
			pkg.Feature.Name = line[2:]
		case line[:2] == "V:":
			version := line[2:]
			err := versionfmt.Valid(apk.ParserName, version)
			if err != nil {
				// Assumes we already passed the "P:", as is expected in a well-formed alpine database.
				log.WithError(err).WithFields(log.Fields{"name": pkg.Feature.Name, "version": version}).Warning("could not parse package version; skipping")
				continue
			}

			pkg.Version = version
		case line[:2] == "F:" && features.ActiveVulnMgmt.Enabled():
			dir = line[2:]
		case line[:2] == "R:" && features.ActiveVulnMgmt.Enabled():
			filename := fmt.Sprintf("/%s/%s", dir, line[2:])
			// The first character is always "/", which is removed when inserted into the files maps.
<<<<<<< HEAD
			// It is assumed if the listed file is tracked, it is an executable file.
			if _, exists := files[filename[1:]]; exists {
				executablesSet.Add(filename)
=======
			if fileData := files[filename[1:]]; fileData.Executable {
				pkg.ProvidedExecutables = append(pkg.ProvidedExecutables, filename)
>>>>>>> 6c7e2520
			}
		}
	}

	// Convert the map into a slice.
	pkgs := make([]database.FeatureVersion, 0, len(pkgSet))
	for _, pkg := range pkgSet {
		pkgs = append(pkgs, pkg)
	}

	return pkgs, nil
}

func (l lister) RequiredFilenames() []string {
	return []string{dbPath}
}<|MERGE_RESOLUTION|>--- conflicted
+++ resolved
@@ -52,13 +52,9 @@
 	// uniqueness.
 	pkgSet := make(map[featurefmt.PackageKey]database.FeatureVersion)
 	var pkg database.FeatureVersion
-<<<<<<< HEAD
 	// executablesSet ensures only unique executables are stored per package.
 	executablesSet := set.NewStringSet()
-	scanner := bufio.NewScanner(bytes.NewBuffer(file))
-=======
 	scanner := bufio.NewScanner(bytes.NewBuffer(file.Contents))
->>>>>>> 6c7e2520
 	var dir string
 	for scanner.Scan() {
 		line := scanner.Text()
@@ -107,14 +103,8 @@
 		case line[:2] == "R:" && features.ActiveVulnMgmt.Enabled():
 			filename := fmt.Sprintf("/%s/%s", dir, line[2:])
 			// The first character is always "/", which is removed when inserted into the files maps.
-<<<<<<< HEAD
-			// It is assumed if the listed file is tracked, it is an executable file.
-			if _, exists := files[filename[1:]]; exists {
-				executablesSet.Add(filename)
-=======
 			if fileData := files[filename[1:]]; fileData.Executable {
 				pkg.ProvidedExecutables = append(pkg.ProvidedExecutables, filename)
->>>>>>> 6c7e2520
 			}
 		}
 	}
