package diffdumps

import (
	"archive/zip"
	"encoding/json"
	"os"
	"path/filepath"
	"reflect"
	"sort"
	"strings"
	"time"

	"github.com/facebookincubator/nvdtools/vulndb"
	"github.com/pkg/errors"
	log "github.com/sirupsen/logrus"
	"github.com/spf13/cobra"
	"github.com/stackrox/k8s-cves/pkg/validation"
	"github.com/stackrox/rox/pkg/utils"
	"github.com/stackrox/scanner/cmd/updater/common"
	"github.com/stackrox/scanner/database"
	"github.com/stackrox/scanner/ext/versionfmt"
	"github.com/stackrox/scanner/pkg/vulndump"
	"github.com/stackrox/scanner/pkg/vulnloader/k8sloader"
	"github.com/stackrox/scanner/pkg/vulnloader/nvdloader"
)

func generateK8sDiff(outputDir string, baseF, headF *zip.File) error {
	reader, err := headF.Open()
	if err != nil {
		return errors.Wrap(err, "opening file")
	}
	defer utils.IgnoreError(reader.Close)
	k8sDump, err := k8sloader.LoadYAMLFileFromReader(reader)
	if err != nil {
		return errors.Wrap(err, "reading Kubernetes dump")
	}

	var baseK8sDump *validation.CVESchema
	if baseF != nil {
		reader, err := baseF.Open()
		if err != nil {
			return errors.Wrap(err, "opening file")
		}
		defer utils.IgnoreError(reader.Close)
		baseK8sDump, err = k8sloader.LoadYAMLFileFromReader(reader)
		if err != nil {
			return errors.Wrap(err, "reading base Kubernetes dump")
		}
	}

	var k8sDiff validation.CVESchema
	if !reflect.DeepEqual(baseK8sDump, k8sDump) {
		log.Infof("Kubernetes CVE file %q is in the diff", headF.Name)
		k8sDiff = *k8sDump
	}

	outF, err := os.Create(filepath.Join(outputDir, filepath.Base(headF.Name)))
	if err != nil {
		return errors.Wrap(err, "creating output file")
	}
	defer utils.IgnoreError(outF.Close)

	if err := k8sloader.WriteYAMLFileToWriter(&k8sDiff, outF); err != nil {
		return errors.Wrap(err, "writing dump to writer")
	}
	return nil
}

func generateK8sDiffs(outputDir string, baseZipR *zip.ReadCloser, headZipR *zip.ReadCloser) error {
	k8sSubDir := filepath.Join(outputDir, vulndump.K8sDirName)
	if err := os.MkdirAll(k8sSubDir, 0755); err != nil {
		return errors.Wrap(err, "creating subdir for Kubernetes")
	}

	baseFiles := make(map[string]*zip.File)
	for _, baseF := range baseZipR.File {
		name := baseF.Name
		if filepath.Dir(name) == vulndump.K8sDirName && filepath.Ext(name) == ".yaml" {
			baseFiles[name] = baseF
		}
	}

	for _, headF := range headZipR.File {
		name := headF.Name
		// Only look at YAML files in the k8s/ folder.
		if filepath.Dir(name) != vulndump.K8sDirName || filepath.Ext(name) != ".yaml" {
			continue
		}
		if err := generateK8sDiff(k8sSubDir, baseFiles[name], headF); err != nil {
			return errors.Wrapf(err, "generating Kubernetes diff for file %q", headF.Name)
		}
	}
	return nil
}

func generateNVDDiff(outputDir string, baseLastModifiedTime time.Time, headF *zip.File) error {
	reader, err := headF.Open()
	if err != nil {
		return errors.Wrap(err, "opening file")
	}
	defer utils.IgnoreError(reader.Close)
	nvdDump, err := nvdloader.LoadJSONFileFromReader(reader)
	if err != nil {
		return errors.Wrap(err, "reading NVD dump")
	}
	// Mutate the dump in place.
	filtered := nvdDump.CVEItems[:0]
	for _, item := range nvdDump.CVEItems {
		modifiedDate, err := vulndb.ParseTime(item.LastModifiedDate)
		if err != nil {
			// Should basically never happen.
			return errors.Wrapf(err, "invalid item %+v; couldn't parse modifiedDate", item)
		}
		if modifiedDate.After(baseLastModifiedTime) {
			filtered = append(filtered, item)
		}
	}
	log.Infof("Diffed NVD file %s; after filtering, %d/%d vulns are in the diff", headF.Name, len(filtered), len(nvdDump.CVEItems))
	nvdDump.CVEItems = filtered

	outF, err := os.Create(filepath.Join(outputDir, filepath.Base(headF.Name)))
	if err != nil {
		return errors.Wrap(err, "creating output file")
	}
	defer utils.IgnoreError(outF.Close)

	if err := nvdloader.WriteJSONFileToWriter(nvdDump, outF); err != nil {
		return errors.Wrap(err, "writing filtered dump to writer")
	}
	return nil
}

func generateNVDDiffs(outputDir string, baseLastModifiedTime time.Time, headZipR *zip.ReadCloser) error {
	nvdSubDir := filepath.Join(outputDir, vulndump.NVDDirName)
	if err := os.MkdirAll(nvdSubDir, 0755); err != nil {
		return errors.Wrap(err, "creating subdir for NVD")
	}

	for _, headF := range headZipR.File {
		name := headF.Name
		// Only look at JSON files in the nvd/ folder.
		if filepath.Dir(name) != vulndump.NVDDirName || filepath.Ext(name) != ".json" {
			continue
		}
		if err := generateNVDDiff(nvdSubDir, baseLastModifiedTime, headF); err != nil {
			return errors.Wrapf(err, "generating NVD diff for file %q", headF.Name)
		}
	}
	return nil
}

type clairVulnUniqueKey struct {
	name      string
	namespace string
}

func keyFromVuln(v *database.Vulnerability) clairVulnUniqueKey {
	return clairVulnUniqueKey{
		name:      v.Name,
		namespace: v.Namespace.Name,
	}
}

type stringPair struct {
	first  string
	second string
}

func lessThanLexicographically(pairs []stringPair) bool {
	for _, pair := range pairs {
		cmp := strings.Compare(pair.first, pair.second)
		if cmp != 0 {
			return cmp < 0
		}
	}
	return false
}

func sortFeatureVersionSlice(slice []database.FeatureVersion) {
	sort.Slice(slice, func(i, j int) bool {
		return lessThanLexicographically([]stringPair{
			{slice[i].Feature.Name, slice[j].Feature.Name},
			{slice[i].Feature.Namespace.Name, slice[j].Feature.Namespace.Name},
			{slice[i].Version, slice[j].Version},
		},
		)
	})
}

func vulnsAreEqual(v1, v2 database.Vulnerability, skipSeverityComparison bool) bool {
	sortFeatureVersionSlice(v1.FixedIn)
	sortFeatureVersionSlice(v2.FixedIn)

	if skipSeverityComparison {
		// It is fine to set this to unknown w/o side effects because the vulns are passed by value and not reference
		v1.Severity = database.UnknownSeverity
		v2.Severity = database.UnknownSeverity
	}
	return reflect.DeepEqual(v1, v2)
}

func filterUbuntuLinuxKernelFeatures(vuln *database.Vulnerability) {
	if !strings.HasPrefix(vuln.Namespace.Name, "ubuntu") {
		return
	}
	var newFixedIn []database.FeatureVersion
	for _, fixedIn := range vuln.FixedIn {
		if strings.HasPrefix(fixedIn.Feature.Name, "linux") {
			continue
		}
		newFixedIn = append(newFixedIn, fixedIn)
	}
	vuln.FixedIn = newFixedIn
}

func filterFixableCentOSVulns(vulns []database.Vulnerability) []database.Vulnerability {
	var filtered []database.Vulnerability
	for _, vuln := range vulns {
		if !strings.HasPrefix(vuln.Namespace.Name, "centos") {
			filtered = append(filtered, vuln)
			continue
		}
		var newFixedIn []database.FeatureVersion
		for _, fixedIn := range vuln.FixedIn {
			if fixedIn.Version != versionfmt.MaxVersion {
				newFixedIn = append(newFixedIn, fixedIn)
			}
		}
		if len(newFixedIn) > 0 {
			vuln.FixedIn = newFixedIn
			filtered = append(filtered, vuln)
		}
	}
	return filtered
}

func generateOSVulnsDiff(outputDir string, baseZipR, headZipR *zip.ReadCloser, cfg config) error {
	baseVulns, err := vulndump.LoadOSVulnsFromDump(baseZipR)
	if err != nil {
		return errors.Wrap(err, "loading OS vulns from base dump")
	}
	headVulns, err := vulndump.LoadOSVulnsFromDump(headZipR)
	if err != nil {
		return errors.Wrap(err, "loading OS vulns from head dump")
	}

	baseVulnsMap := make(map[clairVulnUniqueKey]database.Vulnerability, len(baseVulns))
	for _, vuln := range baseVulns {
		key := keyFromVuln(&vuln)
		if _, ok := baseVulnsMap[key]; ok {
			// Should really never happen, but being defensive.
			return errors.Errorf("UNEXPECTED: got multiple vulns for key: %v", key)
		}
		baseVulnsMap[key] = vuln
	}

	var filtered []database.Vulnerability
	var linuxKernelVulnsFiltered int
	for _, headVuln := range headVulns {
		if cfg.SkipUbuntuLinuxKernelVulns {
			filterUbuntuLinuxKernelFeatures(&headVuln)
			if len(headVuln.FixedIn) == 0 {
				linuxKernelVulnsFiltered++
				continue
			}
		}

		key := keyFromVuln(&headVuln)
		matchingBaseVuln, found := baseVulnsMap[key]
		// If the vuln was in the base, and equal to what was in the base,
		// skip it. Else, add.
		if !(found && vulnsAreEqual(matchingBaseVuln, headVuln, cfg.SkipSeverityComparison)) {
			filtered = append(filtered, headVuln)
		}
	}
	if cfg.SkipUbuntuLinuxKernelVulns {
		log.Infof("Skipped %d Ubuntu linux kernel vulns", linuxKernelVulnsFiltered)
	}

	if cfg.SkipFixableCentOSVulns {
		countBefore := len(filtered)
		filtered = filterFixableCentOSVulns(filtered)
		log.Infof("Skipping fixable centOS vulns: filtered out %d", countBefore-len(filtered))
	}
	log.Infof("Diffed OS vulns; base had %d, head had %d, and the diff has %d", len(baseVulns), len(headVulns), len(filtered))
	if err := vulndump.WriteOSVulns(outputDir, filtered); err != nil {
		return err
	}
	return nil
}

type config struct {
	SkipFixableCentOSVulns     bool `json:"skipFixableCentOSVulns"`
	IgnoreKubernetesVulns      bool `json:"ignoreKubernetesVulns"`
	SkipUbuntuLinuxKernelVulns bool `json:"skipUbuntuLinuxKernelVulns"`
<<<<<<< HEAD
	SkipRHELv2Vulns            bool `json:"skipRHELv2Vulns"`
=======
	SkipSeverityComparison     bool `json:"skipSeverityComparison"`
>>>>>>> 20925f74
}

func Command() *cobra.Command {
	c := &cobra.Command{
		Use: "diff-dumps",
	}

	var (
		baseDumpFile      string
		headDumpFile      string
		outFile           string
		configStringified string
	)

	c.RunE = func(_ *cobra.Command, _ []string) error {
		var cfg config
		if configStringified != "" {
			if err := json.Unmarshal([]byte(configStringified), &cfg); err != nil {
				return errors.Wrap(err, "parsing passed config")
			}
		}
		baseZipR, baseManifest, err := common.OpenGenesisDumpAndExtractManifest(baseDumpFile)
		if err != nil {
			return errors.Wrap(err, "loading base dump")
		}
		defer utils.IgnoreError(baseZipR.Close)
		headZipR, headManifest, err := common.OpenGenesisDumpAndExtractManifest(headDumpFile)
		if err != nil {
			return errors.Wrap(err, "loading head dump")
		}

		// Intentionally return an error even in the equal case, they are only going to be equal if two dumps are literally
		// exactly the same, and that's probably a mistake by the invoker of the program.
		if !baseManifest.Until.Before(headManifest.Until) {
			return errors.Errorf("base manifest is at least as current (%s) as head manifest (%s). Wrong order of arguments?", baseManifest.Until, headManifest.Until)
		}
		log.Info("Validated dump files. Proceeding with the diffing...")

		stagingDir, err := os.MkdirTemp("", "vuln-dump-diff")
		if err != nil {
			return errors.Wrap(err, "creating temp dir for output")
		}
		defer func() {
			_ = os.RemoveAll(stagingDir)
		}()

		if cfg.IgnoreKubernetesVulns {
			log.Info("Skipping Kubernetes diff")
		} else {
			log.Info("Generating Kubernetes diff...")
			if err := generateK8sDiffs(stagingDir, baseZipR, headZipR); err != nil {
				return errors.Wrap(err, "creating Kubernetes diff")
			}
			log.Info("Done generating Kubernetes diff")
		}

		log.Info("Generating NVD diff...")
		if err := generateNVDDiffs(stagingDir, baseManifest.Until, headZipR); err != nil {
			return errors.Wrap(err, "creating NVD diff")
		}
		log.Info("Done generating NVD diff")

		log.Info("Generating OS vulns diff...")
		if err := generateOSVulnsDiff(stagingDir, baseZipR, headZipR, cfg); err != nil {
			return errors.Wrap(err, "creating OS vulns diff")
		}
		log.Info("Generated OS vulns diff")

		if cfg.SkipRHELv2Vulns {
			log.Info("Skipping RHELv2 diff")
		} else {
			log.Info("Generating RHELv2 vulns diff")
			if err := generateRHELv2VulnsDiff(stagingDir, baseManifest.Until, baseZipR, headZipR); err != nil {
				return errors.Wrap(err, "creating RHELv2 vulns diff")
			}
			log.Info("Generated RHELv2 vulns diff")
		}

		err = vulndump.WriteManifestFile(stagingDir, vulndump.Manifest{
			Since: baseManifest.Until,
			Until: headManifest.Until,
		})
		if err != nil {
			return errors.Wrap(err, "writing manifest file")
		}

		log.Info("Zipping up the dump...")
		err = vulndump.WriteZip(stagingDir, outFile, cfg.IgnoreKubernetesVulns, cfg.SkipRHELv2Vulns)
		if err != nil {
			return errors.Wrap(err, "writing final zip")
		}
		log.Info("All done!")
		return nil
	}

	c.Flags().StringVar(&baseDumpFile, "base-dump", "", "path to base dump")
	c.Flags().StringVar(&headDumpFile, "head-dump", "", `path to "head" (updated) dump`)
	c.Flags().StringVar(&outFile, "out-file", "", "path to write the diff-ed dump to")
	c.Flags().StringVar(&configStringified, "config", "", "config for the given dump (should be serialized JSON)")
	utils.Must(
		c.MarkFlagRequired("base-dump"),
		c.MarkFlagRequired("head-dump"),
		c.MarkFlagRequired("out-file"),
	)

	return c
}<|MERGE_RESOLUTION|>--- conflicted
+++ resolved
@@ -293,11 +293,8 @@
 	SkipFixableCentOSVulns     bool `json:"skipFixableCentOSVulns"`
 	IgnoreKubernetesVulns      bool `json:"ignoreKubernetesVulns"`
 	SkipUbuntuLinuxKernelVulns bool `json:"skipUbuntuLinuxKernelVulns"`
-<<<<<<< HEAD
+	SkipSeverityComparison     bool `json:"skipSeverityComparison"`
 	SkipRHELv2Vulns            bool `json:"skipRHELv2Vulns"`
-=======
-	SkipSeverityComparison     bool `json:"skipSeverityComparison"`
->>>>>>> 20925f74
 }
 
 func Command() *cobra.Command {
