--- conflicted
+++ resolved
@@ -293,11 +293,8 @@
 	SkipFixableCentOSVulns     bool `json:"skipFixableCentOSVulns"`
 	IgnoreKubernetesVulns      bool `json:"ignoreKubernetesVulns"`
 	SkipUbuntuLinuxKernelVulns bool `json:"skipUbuntuLinuxKernelVulns"`
-<<<<<<< HEAD
 	SkipRHELv2Vulns            bool `json:"skipRHELv2Vulns"`
-=======
 	SkipSeverityComparison     bool `json:"skipSeverityComparison"`
->>>>>>> 75daf4a5
 }
 
 func Command() *cobra.Command {
