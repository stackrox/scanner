package main

import (
	"bytes"
	"encoding/json"
	"fmt"
	"io"
	"os"
	"path/filepath"
	"sort"
	"strings"
	"time"

	"github.com/stackrox/rox/pkg/utils"
	clair "github.com/stackrox/scanner"
	"github.com/stackrox/scanner/cpe"
	"github.com/stackrox/scanner/cpe/nvdtoolscache"
	"github.com/stackrox/scanner/database"
	"github.com/stackrox/scanner/ext/imagefmt"
	"github.com/stackrox/scanner/pkg/component"
	"github.com/stackrox/scanner/pkg/tarutil"
	"github.com/stackrox/scanner/singletons/requiredfilenames"

	// Register database driver.
	_ "github.com/stackrox/scanner/database/pgsql"

	// Register extensions.
	_ "github.com/stackrox/scanner/cpe/validation/all"
	_ "github.com/stackrox/scanner/ext/featurefmt/apk"
	_ "github.com/stackrox/scanner/ext/featurefmt/dpkg"
	_ "github.com/stackrox/scanner/ext/featurefmt/rpm"
	_ "github.com/stackrox/scanner/ext/featurens/alpinerelease"
	_ "github.com/stackrox/scanner/ext/featurens/aptsources"
	_ "github.com/stackrox/scanner/ext/featurens/lsbrelease"
	_ "github.com/stackrox/scanner/ext/featurens/osrelease"
	_ "github.com/stackrox/scanner/ext/featurens/redhatrelease"
	_ "github.com/stackrox/scanner/ext/imagefmt/docker"
	_ "github.com/stackrox/scanner/ext/vulnmdsrc/nvd"
	_ "github.com/stackrox/scanner/ext/vulnsrc/alpine"
	_ "github.com/stackrox/scanner/ext/vulnsrc/amzn"
	_ "github.com/stackrox/scanner/ext/vulnsrc/debian"
	_ "github.com/stackrox/scanner/ext/vulnsrc/oracle"
	_ "github.com/stackrox/scanner/ext/vulnsrc/rhel"
	_ "github.com/stackrox/scanner/ext/vulnsrc/ubuntu"
)

type manifestMatcher struct{}

func (m *manifestMatcher) Match(fullPath string, fileInfo os.FileInfo) bool {
	return fullPath == "manifest.json" || strings.HasSuffix(fullPath, ".tar")
}

type Config struct {
	Layers []string
}

func filterComponentsByName(components []*component.Component, name string) []*component.Component {
	if name == "" {
		return components
	}
	filtered := components[:0]
	for _, c := range components {
		if strings.Contains(c.Name, name) {
			filtered = append(filtered, c)
		}
	}
	return filtered
}

func analyzeLocalImage(path string) {
	fmt.Println(path)
	// Get local .tar.gz path
	f, err := os.Open(path)
	if err != nil {
		panic(err)
	}

	// Extract
	var matcher manifestMatcher
	tarutil.SetMaxExtractableFileSize(1024 * 1024 * 1024)
	filemap, err := tarutil.ExtractFiles(f, &matcher)
	if err != nil {
		panic(err)
	}

	if _, ok := filemap["manifest.json"]; !ok {
		panic("malformed .tar does not contain manifest.json")
	}

	var configs []Config
	if err := json.Unmarshal(filemap["manifest.json"], &configs); err != nil {
		panic(err)
	}
	if len(configs) == 0 {
		panic("no configs found in tar")
	}
	config := configs[0]

	// detect namespace
	var namespace *database.Namespace
	for _, l := range config.Layers {
		layerTarReader := io.NopCloser(bytes.NewBuffer(filemap[l]))
		files, err := imagefmt.ExtractFromReader(layerTarReader, "Docker", requiredfilenames.SingletonMatcher())
		if err != nil {
			panic(err)
		}
		namespace = clair.DetectNamespace(l, files, nil)
		if namespace != nil {
			break
		}
	}
	fmt.Println(namespace)
	var total time.Duration
	for _, l := range config.Layers {
<<<<<<< HEAD
		layerTarReader := ioutil.NopCloser(bytes.NewBuffer(filemap[l]))
		_, _, _, rhelv2Components, languageComponents, removedComponents, err := clair.DetectContentFromReader(layerTarReader, "Docker", l, &database.Layer{Namespace: namespace})
=======
		layerTarReader := io.NopCloser(bytes.NewBuffer(filemap[l]))
		_, _, _, languageComponents, removedComponents, err := clair.DetectContentFromReader(layerTarReader, "Docker", l, &database.Layer{Namespace: namespace})
>>>>>>> 14d4e949
		if err != nil {
			fmt.Println(err.Error())
			return
		}

		if rhelv2Components != nil {
			fmt.Printf("RHELv2 Components (%d): %s\n", len(rhelv2Components.Packages), rhelv2Components)
		}

		fmt.Printf("Removed components: %v\n", removedComponents)

		languageComponents = filterComponentsByName(languageComponents, "")

		t := time.Now()
		features := cpe.CheckForVulnerabilities(l, languageComponents)

		sort.Slice(features, func(i, j int) bool {
			return features[i].Feature.Name < features[j].Feature.Name
		})

		total += time.Since(t)
		fmt.Printf("%s (%d components)\n", l, len(languageComponents))
		for _, f := range features {
			fmt.Println("\t", f.Feature.Name, f.Version, f.Feature.SourceType, f.Feature.Location, fmt.Sprintf("(%d vulns)", len(f.AffectedBy)))
			sort.Slice(f.AffectedBy, func(i, j int) bool {
				return f.AffectedBy[i].Name < f.AffectedBy[j].Name
			})
			for _, v := range f.AffectedBy {
				fmt.Println("\t\t", v.Name, v.FixedBy)
			}
		}
	}
	fmt.Printf("\n%0.4f seconds took Checking for vulns\n", total.Seconds())
}

// Assumes Working Directory is the repo's top-level directory (scanner/).
func main() {
	nvdtoolscache.BoltPath = "/tmp/temp.db"
	nvdPath, err := filepath.Abs("image/scanner/dump/nvd")
	if err != nil {
		panic(err)
	}
	utils.Must(os.Setenv("NVD_DEFINITIONS_DIR", nvdPath))
	nvdtoolscache.Singleton()

	path := "TODO: Absolute path to local image tar.gz files"

	fis, err := os.ReadDir(path)
	if err != nil {
		panic(err)
	}
	for _, fi := range fis {
		analyzeLocalImage(filepath.Join(path, fi.Name()))
	}
}<|MERGE_RESOLUTION|>--- conflicted
+++ resolved
@@ -112,13 +112,8 @@
 	fmt.Println(namespace)
 	var total time.Duration
 	for _, l := range config.Layers {
-<<<<<<< HEAD
-		layerTarReader := ioutil.NopCloser(bytes.NewBuffer(filemap[l]))
+		layerTarReader := io.NopCloser(bytes.NewBuffer(filemap[l]))
 		_, _, _, rhelv2Components, languageComponents, removedComponents, err := clair.DetectContentFromReader(layerTarReader, "Docker", l, &database.Layer{Namespace: namespace})
-=======
-		layerTarReader := io.NopCloser(bytes.NewBuffer(filemap[l]))
-		_, _, _, languageComponents, removedComponents, err := clair.DetectContentFromReader(layerTarReader, "Docker", l, &database.Layer{Namespace: namespace})
->>>>>>> 14d4e949
 		if err != nil {
 			fmt.Println(err.Error())
 			return
