--- conflicted
+++ resolved
@@ -113,11 +113,7 @@
 	var total time.Duration
 	for _, l := range config.Layers {
 		layerTarReader := io.NopCloser(bytes.NewBuffer(filemap[l]))
-<<<<<<< HEAD
-		_, _, _, _, rhelv2Components, languageComponents, removedComponents, err := clair.DetectContentFromReader(layerTarReader, "Docker", l, &database.Layer{Namespace: namespace})
-=======
-		_, _, _, rhelv2Components, languageComponents, removedComponents, err := clair.DetectContentFromReader(layerTarReader, "Docker", l, &database.Layer{Namespace: namespace}, false)
->>>>>>> ae7d07f1
+		_, _, _, _, rhelv2Components, languageComponents, removedComponents, err := clair.DetectContentFromReader(layerTarReader, "Docker", l, &database.Layer{Namespace: namespace}, false)
 		if err != nil {
 			fmt.Println(err.Error())
 			return
